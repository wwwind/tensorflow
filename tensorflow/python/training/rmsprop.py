# Copyright 2015 Google Inc. All Rights Reserved.
#
# Licensed under the Apache License, Version 2.0 (the "License");
# you may not use this file except in compliance with the License.
# You may obtain a copy of the License at
#
#     http://www.apache.org/licenses/LICENSE-2.0
#
# Unless required by applicable law or agreed to in writing, software
# distributed under the License is distributed on an "AS IS" BASIS,
# WITHOUT WARRANTIES OR CONDITIONS OF ANY KIND, either express or implied.
# See the License for the specific language governing permissions and
# limitations under the License.
# ==============================================================================

"""One-line documentation for rmsprop module.

rmsprop algorithm [tieleman2012rmsprop]

A detailed description of rmsprop.

- maintain a moving (discounted) average of the square of gradients
- divide gradient by the root of this average

mean_square = decay * mean_square{t-1} + (1-decay) * gradient ** 2
mom = momentum * mom{t-1} + learning_rate * g_t / sqrt(mean_square + epsilon)
delta = - mom

"""

from __future__ import absolute_import
from __future__ import division
from __future__ import print_function

from tensorflow.python.framework import ops
from tensorflow.python.ops import constant_op
from tensorflow.python.training import optimizer
from tensorflow.python.training import training_ops


class RMSPropOptimizer(optimizer.Optimizer):
  """Optimizer that implements the RMSProp algorithm (http://www.cs.toronto.edu/~tijmen/csc321/slides/lecture_slides_lec6.pdf).

  See http://www.cs.toronto.edu/~tijmen/csc321/slides/lecture_slides_lec6.pdf.

  @@__init__
  """

<<<<<<< HEAD
  def __init__(self, learning_rate, decay=0.9, momentum=0.0, epsilon=1e-10,
               use_locking=False, name="RMSProp"):
=======
  def __init__(self,
               learning_rate,
               decay=0.9,
               momentum=0.0,
               epsilon=1e-10,
               use_locking=False,
               name="RMSProp"):
>>>>>>> d38feced
    """Construct a new RMSProp optimizer.

    Args:
      learning_rate: A Tensor or a floating point value.  The learning rate.
      decay: discounting factor for the history/coming gradient
      momentum: a scalar tensor.
      epsilon: small value to avoid zero denominator.
      use_locking: If True use locks for update operation.
      name: Optional name prefic for the operations created when applying
        gradients. Defaults to "RMSProp".
    """
    super(RMSPropOptimizer, self).__init__(use_locking, name)
    self._learning_rate = learning_rate
    self._decay = decay
    self._momentum = momentum
    self._epsilon = epsilon

    # Tensors for learning rate and momentum.  Created in _prepare.
    self._learning_rate_tensor = None
    self._decay_tensor = None
    self._momentum_tensor = None
    self._epsilon_tensor = None

  def _create_slots(self, var_list):
    for v in var_list:
      val = constant_op.constant(1.0, dtype=v.dtype, shape=v.get_shape())
      self._get_or_make_slot(v, val, "rms", self._name)
      self._zeros_slot(v, "momentum", self._name)

  def _prepare(self):
    self._learning_rate_tensor = ops.convert_to_tensor(self._learning_rate,
                                                       name="learning_rate")
    self._decay_tensor = ops.convert_to_tensor(self._decay, name="decay")
    self._momentum_tensor = ops.convert_to_tensor(self._momentum,
                                                  name="momentum")
    self._epsilon_tensor = ops.convert_to_tensor(self._epsilon,
                                                 name="epsilon")

  def _apply_dense(self, grad, var):
    rms = self.get_slot(var, "rms")
    mom = self.get_slot(var, "momentum")
    return training_ops.apply_rms_prop(
        var, rms, mom,
        self._learning_rate_tensor,
        self._decay_tensor,
        self._momentum_tensor,
        self._epsilon_tensor,
        grad, use_locking=self._use_locking).op

  def _apply_sparse(self, grad, var):
    raise NotImplementedError()<|MERGE_RESOLUTION|>--- conflicted
+++ resolved
@@ -46,10 +46,6 @@
   @@__init__
   """
 
-<<<<<<< HEAD
-  def __init__(self, learning_rate, decay=0.9, momentum=0.0, epsilon=1e-10,
-               use_locking=False, name="RMSProp"):
-=======
   def __init__(self,
                learning_rate,
                decay=0.9,
@@ -57,7 +53,6 @@
                epsilon=1e-10,
                use_locking=False,
                name="RMSProp"):
->>>>>>> d38feced
     """Construct a new RMSProp optimizer.
 
     Args:
