--- conflicted
+++ resolved
@@ -123,11 +123,7 @@
       for _ in range(10):
         yield [np.ones(shape=(1, 2, 2, 3), dtype=np.float32)]
 
-<<<<<<< HEAD
-    with self.assertRaisesRegex(ValueError, 'Dimension mismatch'):
-=======
-    with self.assertRaisesWithRegexpMatch(ValueError, 'Size mismatch'):
->>>>>>> 00ce83d0
+    with self.assertRaisesRegex(ValueError, 'Size mismatch'):
       quantizer.calibrate_and_quantize(input_gen, constants.FLOAT,
                                        constants.FLOAT, False)
 
