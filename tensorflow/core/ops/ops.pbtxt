op {
  name: "Abort"
  attr {
    name: "error_msg"
    type: "string"
    default_value {
      s: ""
    }
    description: "A string which is the message associated with the exception."
  }
  summary: "Raise a exception to abort the process when called."
  description: "Returns nothing but an exception."
}
op {
  name: "Abs"
  input_arg {
    name: "x"
    type_attr: "T"
  }
  output_arg {
    name: "y"
    type_attr: "T"
  }
  attr {
    name: "T"
    type: "type"
    allowed_values {
      list {
        type: DT_HALF
        type: DT_FLOAT
        type: DT_DOUBLE
        type: DT_INT32
        type: DT_INT64
      }
    }
  }
  summary: "Computes the absolute value of a tensor."
  description: "Given a tensor `x`, this operation returns a tensor containing the absolute\nvalue of each element in `x`. For example, if x is an input element and y is\nan output element, this operation computes \\\\(y = |x|\\\\)."
}
op {
  name: "Add"
  input_arg {
    name: "x"
    type_attr: "T"
  }
  input_arg {
    name: "y"
    type_attr: "T"
  }
  output_arg {
    name: "z"
    type_attr: "T"
  }
  attr {
    name: "T"
    type: "type"
    allowed_values {
      list {
        type: DT_HALF
        type: DT_FLOAT
        type: DT_DOUBLE
        type: DT_UINT8
        type: DT_INT8
        type: DT_INT16
        type: DT_INT32
        type: DT_INT64
        type: DT_COMPLEX64
        type: DT_COMPLEX128
        type: DT_STRING
      }
    }
  }
  summary: "Returns x + y element-wise."
  description: "*NOTE*: Add supports broadcasting. AddN does not."
}
op {
  name: "AddN"
  input_arg {
    name: "inputs"
    description: "Must all be the same size and shape."
    type_attr: "T"
    number_attr: "N"
  }
  output_arg {
    name: "sum"
    type_attr: "T"
  }
  attr {
    name: "N"
    type: "int"
    has_minimum: true
    minimum: 1
  }
  attr {
    name: "T"
    type: "type"
    allowed_values {
      list {
        type: DT_FLOAT
        type: DT_DOUBLE
        type: DT_INT64
        type: DT_INT32
        type: DT_UINT8
        type: DT_UINT16
        type: DT_INT16
        type: DT_INT8
        type: DT_COMPLEX64
        type: DT_COMPLEX128
        type: DT_QINT8
        type: DT_QUINT8
        type: DT_QINT32
        type: DT_HALF
      }
    }
  }
  summary: "Add all input tensors element wise."
  is_aggregate: true
  is_commutative: true
}
op {
  name: "AdjustContrast"
  input_arg {
    name: "images"
    type_attr: "T"
  }
  input_arg {
    name: "contrast_factor"
    type: DT_FLOAT
  }
  input_arg {
    name: "min_value"
    type: DT_FLOAT
  }
  input_arg {
    name: "max_value"
    type: DT_FLOAT
  }
  output_arg {
    name: "output"
    type: DT_FLOAT
  }
  attr {
    name: "T"
    type: "type"
    allowed_values {
      list {
        type: DT_UINT8
        type: DT_INT8
        type: DT_INT16
        type: DT_INT32
        type: DT_INT64
        type: DT_FLOAT
        type: DT_DOUBLE
      }
    }
  }
  summary: "Deprecated. Disallowed in GraphDef version >= 2."
  deprecation {
    version: 2
    explanation: "Use AdjustContrastv2 instead"
  }
}
op {
  name: "AdjustContrastv2"
  input_arg {
    name: "images"
    description: "Images to adjust.  At least 3-D."
    type: DT_FLOAT
  }
  input_arg {
    name: "contrast_factor"
    description: "A float multiplier for adjusting contrast."
    type: DT_FLOAT
  }
  output_arg {
    name: "output"
    description: "The contrast-adjusted image or images."
    type: DT_FLOAT
  }
  summary: "Adjust the contrast of one or more images."
  description: "`images` is a tensor of at least 3 dimensions.  The last 3 dimensions are\ninterpreted as `[height, width, channels]`.  The other dimensions only\nrepresent a collection of images, such as `[batch, height, width, channels].`\n\nContrast is adjusted independently for each channel of each image.\n\nFor each channel, the Op first computes the mean of the image pixels in the\nchannel and then adjusts each component of each pixel to\n`(x - mean) * contrast_factor + mean`."
}
op {
  name: "All"
  input_arg {
    name: "input"
    description: "The tensor to reduce."
    type: DT_BOOL
  }
  input_arg {
    name: "reduction_indices"
    description: "The dimensions to reduce."
    type: DT_INT32
  }
  output_arg {
    name: "output"
    description: "The reduced tensor."
    type: DT_BOOL
  }
  attr {
    name: "keep_dims"
    type: "bool"
    default_value {
      b: false
    }
    description: "If true, retain reduced dimensions with length 1."
  }
  summary: "Computes the \"logical and\" of elements across dimensions of a tensor."
  description: "Reduces `input` along the dimensions given in `reduction_indices`. Unless\n`keep_dims` is true, the rank of the tensor is reduced by 1 for each entry in\n`reduction_indices`. If `keep_dims` is true, the reduced dimensions are\nretained with length 1."
}
op {
  name: "AllCandidateSampler"
  input_arg {
    name: "true_classes"
    description: "A batch_size * num_true matrix, in which each row contains the\nIDs of the num_true target_classes in the corresponding original label."
    type: DT_INT64
  }
  output_arg {
    name: "sampled_candidates"
    description: "A vector of length num_sampled, in which each element is\nthe ID of a sampled candidate."
    type: DT_INT64
  }
  output_arg {
    name: "true_expected_count"
    description: "A batch_size * num_true matrix, representing\nthe number of times each candidate is expected to occur in a batch\nof sampled candidates. If unique=true, then this is a probability."
    type: DT_FLOAT
  }
  output_arg {
    name: "sampled_expected_count"
    description: "A vector of length num_sampled, for each sampled\ncandidate representing the number of times the candidate is expected\nto occur in a batch of sampled candidates.  If unique=true, then this is a\nprobability."
    type: DT_FLOAT
  }
  attr {
    name: "num_true"
    type: "int"
    description: "Number of true labels per context."
    has_minimum: true
    minimum: 1
  }
  attr {
    name: "num_sampled"
    type: "int"
    description: "Number of candidates to produce per batch."
    has_minimum: true
    minimum: 1
  }
  attr {
    name: "unique"
    type: "bool"
    description: "If unique is true, we sample with rejection, so that all sampled\ncandidates in a batch are unique. This requires some approximation to\nestimate the post-rejection sampling probabilities."
  }
  attr {
    name: "seed"
    type: "int"
    default_value {
      i: 0
    }
    description: "If either seed or seed2 are set to be non-zero, the random number\ngenerator is seeded by the given seed.  Otherwise, it is seeded by a\nrandom seed."
  }
  attr {
    name: "seed2"
    type: "int"
    default_value {
      i: 0
    }
    description: "An second seed to avoid seed collision."
  }
  summary: "Generates labels for candidate sampling with a learned unigram distribution."
  description: "See explanations of candidate sampling and the data formats at\ngo/candidate-sampling.\n\nFor each batch, this op picks a single set of sampled candidate labels.\n\nThe advantages of sampling candidates per-batch are simplicity and the\npossibility of efficient dense matrix multiplication. The disadvantage is that\nthe sampled candidates must be chosen independently of the context and of the\ntrue labels."
}
op {
  name: "Any"
  input_arg {
    name: "input"
    description: "The tensor to reduce."
    type: DT_BOOL
  }
  input_arg {
    name: "reduction_indices"
    description: "The dimensions to reduce."
    type: DT_INT32
  }
  output_arg {
    name: "output"
    description: "The reduced tensor."
    type: DT_BOOL
  }
  attr {
    name: "keep_dims"
    type: "bool"
    default_value {
      b: false
    }
    description: "If true, retain reduced dimensions with length 1."
  }
  summary: "Computes the \"logical or\" of elements across dimensions of a tensor."
  description: "Reduces `input` along the dimensions given in `reduction_indices`. Unless\n`keep_dims` is true, the rank of the tensor is reduced by 1 for each entry in\n`reduction_indices`. If `keep_dims` is true, the reduced dimensions are\nretained with length 1."
}
op {
  name: "ApplyAdadelta"
  input_arg {
    name: "var"
    description: "Should be from a Variable()."
    type_attr: "T"
    is_ref: true
  }
  input_arg {
    name: "accum"
    description: "Should be from a Variable()."
    type_attr: "T"
    is_ref: true
  }
  input_arg {
    name: "accum_update"
    description: "Should be from a Variable()."
    type_attr: "T"
    is_ref: true
  }
  input_arg {
    name: "lr"
    description: "Scaling factor. Must be a scalar."
    type_attr: "T"
  }
  input_arg {
    name: "rho"
    description: "Decay factor. Must be a scalar."
    type_attr: "T"
  }
  input_arg {
    name: "epsilon"
    description: "Constant factor. Must be a scalar."
    type_attr: "T"
  }
  input_arg {
    name: "grad"
    description: "The gradient."
    type_attr: "T"
  }
  output_arg {
    name: "out"
    description: "Same as \"var\"."
    type_attr: "T"
    is_ref: true
  }
  attr {
    name: "T"
    type: "type"
    allowed_values {
      list {
        type: DT_FLOAT
        type: DT_DOUBLE
        type: DT_INT64
        type: DT_INT32
        type: DT_UINT8
        type: DT_UINT16
        type: DT_INT16
        type: DT_INT8
        type: DT_COMPLEX64
        type: DT_COMPLEX128
        type: DT_QINT8
        type: DT_QUINT8
        type: DT_QINT32
        type: DT_HALF
      }
    }
  }
  attr {
    name: "use_locking"
    type: "bool"
    default_value {
      b: false
    }
    description: "If True, updating of the var, accum and update_accum tensors will be protected by\na lock; otherwise the behavior is undefined, but may exhibit less contention."
  }
  summary: "Update \'*var\' according to the adadelta scheme."
  description: "accum = rho() * accum + (1 - rho()) * grad.square();\nupdate = (update_accum + epsilon).sqrt() * (accum + epsilon()).rsqrt() * grad;\nupdate_accum = rho() * update_accum + (1 - rho()) * update.square();\nvar -= update;"
}
op {
  name: "ApplyAdagrad"
  input_arg {
    name: "var"
    description: "Should be from a Variable()."
    type_attr: "T"
    is_ref: true
  }
  input_arg {
    name: "accum"
    description: "Should be from a Variable()."
    type_attr: "T"
    is_ref: true
  }
  input_arg {
    name: "lr"
    description: "Scaling factor. Must be a scalar."
    type_attr: "T"
  }
  input_arg {
    name: "grad"
    description: "The gradient."
    type_attr: "T"
  }
  output_arg {
    name: "out"
    description: "Same as \"var\"."
    type_attr: "T"
    is_ref: true
  }
  attr {
    name: "T"
    type: "type"
    allowed_values {
      list {
        type: DT_FLOAT
        type: DT_DOUBLE
        type: DT_INT64
        type: DT_INT32
        type: DT_UINT8
        type: DT_UINT16
        type: DT_INT16
        type: DT_INT8
        type: DT_COMPLEX64
        type: DT_COMPLEX128
        type: DT_QINT8
        type: DT_QUINT8
        type: DT_QINT32
        type: DT_HALF
      }
    }
  }
  attr {
    name: "use_locking"
    type: "bool"
    default_value {
      b: false
    }
    description: "If `True`, updating of the var and accum tensors will be protected\nby a lock; otherwise the behavior is undefined, but may exhibit less\ncontention."
  }
  summary: "Update \'*var\' according to the adagrad scheme."
  description: "accum += grad * grad\nvar -= lr * grad * (1 / sqrt(accum))"
}
op {
  name: "ApplyAdam"
  input_arg {
    name: "var"
    description: "Should be from a Variable()."
    type_attr: "T"
    is_ref: true
  }
  input_arg {
    name: "m"
    description: "Should be from a Variable()."
    type_attr: "T"
    is_ref: true
  }
  input_arg {
    name: "v"
    description: "Should be from a Variable()."
    type_attr: "T"
    is_ref: true
  }
  input_arg {
    name: "beta1_power"
    description: "Must be a scalar."
    type_attr: "T"
  }
  input_arg {
    name: "beta2_power"
    description: "Must be a scalar."
    type_attr: "T"
  }
  input_arg {
    name: "lr"
    description: "Scaling factor. Must be a scalar."
    type_attr: "T"
  }
  input_arg {
    name: "beta1"
    description: "Momentum factor. Must be a scalar."
    type_attr: "T"
  }
  input_arg {
    name: "beta2"
    description: "Momentum factor. Must be a scalar."
    type_attr: "T"
  }
  input_arg {
    name: "epsilon"
    description: "Ridge term. Must be a scalar."
    type_attr: "T"
  }
  input_arg {
    name: "grad"
    description: "The gradient."
    type_attr: "T"
  }
  output_arg {
    name: "out"
    description: "Same as \"var\"."
    type_attr: "T"
    is_ref: true
  }
  attr {
    name: "T"
    type: "type"
    allowed_values {
      list {
        type: DT_FLOAT
        type: DT_DOUBLE
        type: DT_INT64
        type: DT_INT32
        type: DT_UINT8
        type: DT_UINT16
        type: DT_INT16
        type: DT_INT8
        type: DT_COMPLEX64
        type: DT_COMPLEX128
        type: DT_QINT8
        type: DT_QUINT8
        type: DT_QINT32
        type: DT_HALF
      }
    }
  }
  attr {
    name: "use_locking"
    type: "bool"
    default_value {
      b: false
    }
    description: "If `True`, updating of the var, m, and v tensors will be protected\nby a lock; otherwise the behavior is undefined, but may exhibit less\ncontention."
  }
  summary: "Update \'*var\' according to the Adam algorithm."
  description: "lr_t <- learning_rate * sqrt(1 - beta2^t) / (1 - beta1^t)\nm_t <- beta1 * m_{t-1} + (1 - beta1) * g_t\nv_t <- beta2 * v_{t-1} + (1 - beta2) * g_t * g_t\nvariable <- variable - lr_t * m_t / (sqrt(v_t) + epsilon)"
}
op {
  name: "ApplyFtrl"
  input_arg {
    name: "var"
    description: "Should be from a Variable()."
    type_attr: "T"
    is_ref: true
  }
  input_arg {
    name: "accum"
    description: "Should be from a Variable()."
    type_attr: "T"
    is_ref: true
  }
  input_arg {
    name: "linear"
    description: "Should be from a Variable()."
    type_attr: "T"
    is_ref: true
  }
  input_arg {
    name: "grad"
    description: "The gradient."
    type_attr: "T"
  }
  input_arg {
    name: "lr"
    description: "Scaling factor. Must be a scalar."
    type_attr: "T"
  }
  input_arg {
    name: "l1"
    description: "Scaling factor. Must be a scalar."
    type_attr: "T"
  }
  input_arg {
    name: "l2"
    description: "Scaling factor. Must be a scalar."
    type_attr: "T"
  }
  input_arg {
    name: "lr_power"
    description: "Scaling factor. Must be a scalar."
    type_attr: "T"
  }
  output_arg {
    name: "out"
    description: "Same as \"var\"."
    type_attr: "T"
    is_ref: true
  }
  attr {
    name: "T"
    type: "type"
    allowed_values {
      list {
        type: DT_FLOAT
        type: DT_DOUBLE
        type: DT_INT64
        type: DT_INT32
        type: DT_UINT8
        type: DT_UINT16
        type: DT_INT16
        type: DT_INT8
        type: DT_COMPLEX64
        type: DT_COMPLEX128
        type: DT_QINT8
        type: DT_QUINT8
        type: DT_QINT32
        type: DT_HALF
      }
    }
  }
  attr {
    name: "use_locking"
    type: "bool"
    default_value {
      b: false
    }
    description: "If `True`, updating of the var and accum tensors will be protected\nby a lock; otherwise the behavior is undefined, but may exhibit less\ncontention."
  }
  summary: "Update \'*var\' according to the Ftrl-proximal scheme."
  description: "accum_new = accum + grad * grad\nlinear += grad + (accum_new^(-lr_power) - accum^(-lr_power)) / lr * var\nquadratic = 1.0 / (accum_new^(lr_power) * lr) + 2 * l2\nvar = (sign(linear) * l1 - linear) / quadratic if |linear| > l1 else 0.0\naccum = accum_new"
}
op {
  name: "ApplyGradientDescent"
  input_arg {
    name: "var"
    description: "Should be from a Variable()."
    type_attr: "T"
    is_ref: true
  }
  input_arg {
    name: "alpha"
    description: "Scaling factor. Must be a scalar."
    type_attr: "T"
  }
  input_arg {
    name: "delta"
    description: "The change."
    type_attr: "T"
  }
  output_arg {
    name: "out"
    description: "Same as \"var\"."
    type_attr: "T"
    is_ref: true
  }
  attr {
    name: "T"
    type: "type"
    allowed_values {
      list {
        type: DT_FLOAT
        type: DT_DOUBLE
        type: DT_INT64
        type: DT_INT32
        type: DT_UINT8
        type: DT_UINT16
        type: DT_INT16
        type: DT_INT8
        type: DT_COMPLEX64
        type: DT_COMPLEX128
        type: DT_QINT8
        type: DT_QUINT8
        type: DT_QINT32
        type: DT_HALF
      }
    }
  }
  attr {
    name: "use_locking"
    type: "bool"
    default_value {
      b: false
    }
    description: "If `True`, the subtraction will be protected by a lock;\notherwise the behavior is undefined, but may exhibit less contention."
  }
  summary: "Update \'*var\' by subtracting \'alpha\' * \'delta\' from it."
}
op {
  name: "ApplyMomentum"
  input_arg {
    name: "var"
    description: "Should be from a Variable()."
    type_attr: "T"
    is_ref: true
  }
  input_arg {
    name: "accum"
    description: "Should be from a Variable()."
    type_attr: "T"
    is_ref: true
  }
  input_arg {
    name: "lr"
    description: "Scaling factor. Must be a scalar."
    type_attr: "T"
  }
  input_arg {
    name: "grad"
    description: "The gradient."
    type_attr: "T"
  }
  input_arg {
    name: "momentum"
    description: "Momentum. Must be a scalar."
    type_attr: "T"
  }
  output_arg {
    name: "out"
    description: "Same as \"var\"."
    type_attr: "T"
    is_ref: true
  }
  attr {
    name: "T"
    type: "type"
    allowed_values {
      list {
        type: DT_FLOAT
        type: DT_DOUBLE
        type: DT_INT64
        type: DT_INT32
        type: DT_UINT8
        type: DT_UINT16
        type: DT_INT16
        type: DT_INT8
        type: DT_COMPLEX64
        type: DT_COMPLEX128
        type: DT_QINT8
        type: DT_QUINT8
        type: DT_QINT32
        type: DT_HALF
      }
    }
  }
  attr {
    name: "use_locking"
    type: "bool"
    default_value {
      b: false
    }
    description: "If `True`, updating of the var and accum tensors will be protected\nby a lock; otherwise the behavior is undefined, but may exhibit less\ncontention."
  }
  summary: "Update \'*var\' according to the momentum scheme."
  description: "accum = accum * momentum + grad\nvar -= lr * accum"
}
op {
  name: "ApplyRMSProp"
  input_arg {
    name: "var"
    description: "Should be from a Variable()."
    type_attr: "T"
    is_ref: true
  }
  input_arg {
    name: "ms"
    description: "Should be from a Variable()."
    type_attr: "T"
    is_ref: true
  }
  input_arg {
    name: "mom"
    description: "Should be from a Variable()."
    type_attr: "T"
    is_ref: true
  }
  input_arg {
    name: "lr"
    description: "Scaling factor. Must be a scalar."
    type_attr: "T"
  }
  input_arg {
    name: "rho"
    description: "Decay rate. Must be a scalar."
    type_attr: "T"
  }
  input_arg {
    name: "momentum"
    type_attr: "T"
  }
  input_arg {
    name: "epsilon"
    description: "Ridge term. Must be a scalar."
    type_attr: "T"
  }
  input_arg {
    name: "grad"
    description: "The gradient."
    type_attr: "T"
  }
  output_arg {
    name: "out"
    description: "Same as \"var\"."
    type_attr: "T"
    is_ref: true
  }
  attr {
    name: "T"
    type: "type"
    allowed_values {
      list {
        type: DT_FLOAT
        type: DT_DOUBLE
        type: DT_INT64
        type: DT_INT32
        type: DT_UINT8
        type: DT_UINT16
        type: DT_INT16
        type: DT_INT8
        type: DT_COMPLEX64
        type: DT_COMPLEX128
        type: DT_QINT8
        type: DT_QUINT8
        type: DT_QINT32
        type: DT_HALF
      }
    }
  }
  attr {
    name: "use_locking"
    type: "bool"
    default_value {
      b: false
    }
    description: "If `True`, updating of the var, m, and v tensors will be protected\nby a lock; otherwise the behavior is undefined, but may exhibit less\ncontention."
  }
  summary: "Update \'*var\' according to the RMSProp algorithm."
  description: "mean_square = decay * mean_square + (1-decay) * gradient ** 2\nDelta = learning_rate * gradient / sqrt(mean_square + epsilon)\n\nms <- rho * ms_{t-1} + (1-rho) * grad * grad\nmom <- momentum * mom_{t-1} + lr * grad / sqrt(ms + epsilon)\nvar <- var - mom"
}
op {
  name: "ArgMax"
  input_arg {
    name: "input"
    type_attr: "T"
  }
  input_arg {
    name: "dimension"
    description: "int32, 0 <= dimension < rank(input).  Describes which dimension\nof the input Tensor to reduce across. For vectors, use dimension = 0."
    type: DT_INT32
  }
  output_arg {
    name: "output"
    type: DT_INT64
  }
  attr {
    name: "T"
    type: "type"
    allowed_values {
      list {
        type: DT_FLOAT
        type: DT_DOUBLE
        type: DT_INT64
        type: DT_INT32
        type: DT_UINT8
        type: DT_UINT16
        type: DT_INT16
        type: DT_INT8
        type: DT_COMPLEX64
        type: DT_COMPLEX128
        type: DT_QINT8
        type: DT_QUINT8
        type: DT_QINT32
        type: DT_HALF
      }
    }
  }
  summary: "Returns the index with the largest value across dimensions of a tensor."
}
op {
  name: "ArgMin"
  input_arg {
    name: "input"
    type_attr: "T"
  }
  input_arg {
    name: "dimension"
    description: "int32, 0 <= dimension < rank(input).  Describes which dimension\nof the input Tensor to reduce across. For vectors, use dimension = 0."
    type: DT_INT32
  }
  output_arg {
    name: "output"
    type: DT_INT64
  }
  attr {
    name: "T"
    type: "type"
    allowed_values {
      list {
        type: DT_FLOAT
        type: DT_DOUBLE
        type: DT_INT64
        type: DT_INT32
        type: DT_UINT8
        type: DT_UINT16
        type: DT_INT16
        type: DT_INT8
        type: DT_COMPLEX64
        type: DT_COMPLEX128
        type: DT_QINT8
        type: DT_QUINT8
        type: DT_QINT32
        type: DT_HALF
      }
    }
  }
  summary: "Returns the index with the smallest value across dimensions of a tensor."
}
op {
  name: "Assert"
  input_arg {
    name: "condition"
    description: "The condition to evaluate."
    type: DT_BOOL
  }
  input_arg {
    name: "data"
    description: "The tensors to print out when condition is false."
    type_list_attr: "T"
  }
  attr {
    name: "T"
    type: "list(type)"
    has_minimum: true
    minimum: 1
  }
  attr {
    name: "summarize"
    type: "int"
    default_value {
      i: 3
    }
    description: "Print this many entries of each tensor."
  }
  summary: "Asserts that the given condition is true."
  description: "If `condition` evaluates to false, print the list of tensors in `data`.\n`summarize` determines how many entries of the tensors to print."
  is_stateful: true
}
op {
  name: "Assign"
  input_arg {
    name: "ref"
    description: "Should be from a `Variable` node. May be uninitialized."
    type_attr: "T"
    is_ref: true
  }
  input_arg {
    name: "value"
    description: "The value to be assigned to the variable."
    type_attr: "T"
  }
  output_arg {
    name: "output_ref"
    description: "= Same as \"ref\".  Returned as a convenience for operations that want\nto use the new value after the variable has been reset."
    type_attr: "T"
    is_ref: true
  }
  attr {
    name: "T"
    type: "type"
  }
  attr {
    name: "validate_shape"
    type: "bool"
    default_value {
      b: true
    }
    description: "If true, the operation will validate that the shape\nof \'value\' matches the shape of the Tensor being assigned to.  If false,\n\'ref\' will take on the shape of \'value\'."
  }
  attr {
    name: "use_locking"
    type: "bool"
    default_value {
      b: true
    }
    description: "If True, the assignment will be protected by a lock;\notherwise the behavior is undefined, but may exhibit less contention."
  }
  summary: "Update \'ref\' by assigning \'value\' to it."
  description: "This operation outputs \"ref\" after the assignment is done.\nThis makes it easier to chain operations that need to use the reset value."
  allows_uninitialized_input: true
}
op {
  name: "AssignAdd"
  input_arg {
    name: "ref"
    description: "Should be from a `Variable` node."
    type_attr: "T"
    is_ref: true
  }
  input_arg {
    name: "value"
    description: "The value to be added to the variable."
    type_attr: "T"
  }
  output_arg {
    name: "output_ref"
    description: "= Same as \"ref\".  Returned as a convenience for operations that want\nto use the new value after the variable has been updated."
    type_attr: "T"
    is_ref: true
  }
  attr {
    name: "T"
    type: "type"
    allowed_values {
      list {
        type: DT_FLOAT
        type: DT_DOUBLE
        type: DT_INT64
        type: DT_INT32
        type: DT_UINT8
        type: DT_UINT16
        type: DT_INT16
        type: DT_INT8
        type: DT_COMPLEX64
        type: DT_COMPLEX128
        type: DT_QINT8
        type: DT_QUINT8
        type: DT_QINT32
        type: DT_HALF
      }
    }
  }
  attr {
    name: "use_locking"
    type: "bool"
    default_value {
      b: false
    }
    description: "If True, the addition will be protected by a lock;\notherwise the behavior is undefined, but may exhibit less contention."
  }
  summary: "Update \'ref\' by adding \'value\' to it."
  description: "This operation outputs \"ref\" after the update is done.\nThis makes it easier to chain operations that need to use the reset value."
}
op {
  name: "AssignSub"
  input_arg {
    name: "ref"
    description: "Should be from a `Variable` node."
    type_attr: "T"
    is_ref: true
  }
  input_arg {
    name: "value"
    description: "The value to be subtracted to the variable."
    type_attr: "T"
  }
  output_arg {
    name: "output_ref"
    description: "= Same as \"ref\".  Returned as a convenience for operations that want\nto use the new value after the variable has been updated."
    type_attr: "T"
    is_ref: true
  }
  attr {
    name: "T"
    type: "type"
    allowed_values {
      list {
        type: DT_FLOAT
        type: DT_DOUBLE
        type: DT_INT64
        type: DT_INT32
        type: DT_UINT8
        type: DT_UINT16
        type: DT_INT16
        type: DT_INT8
        type: DT_COMPLEX64
        type: DT_COMPLEX128
        type: DT_QINT8
        type: DT_QUINT8
        type: DT_QINT32
        type: DT_HALF
      }
    }
  }
  attr {
    name: "use_locking"
    type: "bool"
    default_value {
      b: false
    }
    description: "If True, the subtraction will be protected by a lock;\notherwise the behavior is undefined, but may exhibit less contention."
  }
  summary: "Update \'ref\' by subtracting \'value\' from it."
  description: "This operation outputs \"ref\" after the update is done.\nThis makes it easier to chain operations that need to use the reset value."
}
op {
  name: "AudioSummary"
  input_arg {
    name: "tag"
    description: "Scalar. Used to build the `tag` attribute of the summary values."
    type: DT_STRING
  }
  input_arg {
    name: "tensor"
    description: "2-D of shape `[batch_size, frames]`."
    type: DT_FLOAT
  }
  output_arg {
    name: "summary"
    description: "Scalar. Serialized `Summary` protocol buffer."
    type: DT_STRING
  }
  attr {
    name: "sample_rate"
    type: "float"
    description: "The sample rate of the signal in hertz."
  }
  attr {
    name: "max_outputs"
    type: "int"
    default_value {
      i: 3
    }
    description: "Max number of batch elements to generate audio for."
    has_minimum: true
    minimum: 1
  }
  summary: "Outputs a `Summary` protocol buffer with audio."
  description: "The summary has up to `max_outputs` summary values containing audio. The\naudio is built from `tensor` which must be 3-D with shape `[batch_size,\nframes, channels]` or 2-D with shape `[batch_size, frames]`. The values are\nassumed to be in the range of `[-1.0, 1.0]` with a sample rate of `sample_rate`.\n\nThe `tag` argument is a scalar `Tensor` of type `string`.  It is used to\nbuild the `tag` of the summary values:\n\n*  If `max_outputs` is 1, the summary value tag is \'*tag*/audio\'.\n*  If `max_outputs` is greater than 1, the summary value tags are\n   generated sequentially as \'*tag*/audio/0\', \'*tag*/audio/1\', etc."
}
op {
  name: "AvgPool"
  input_arg {
    name: "value"
    description: "4-D with shape `[batch, height, width, channels]`."
    type_attr: "T"
  }
  output_arg {
    name: "output"
    description: "The average pooled output tensor."
    type_attr: "T"
  }
  attr {
    name: "ksize"
    type: "list(int)"
    description: "The size of the sliding window for each dimension of `value`."
    has_minimum: true
    minimum: 4
  }
  attr {
    name: "strides"
    type: "list(int)"
    description: "The stride of the sliding window for each dimension of `value`."
    has_minimum: true
    minimum: 4
  }
  attr {
    name: "padding"
    type: "string"
    description: "The type of padding algorithm to use."
    allowed_values {
      list {
        s: "SAME"
        s: "VALID"
      }
    }
  }
  attr {
    name: "data_format"
    type: "string"
    default_value {
      s: "NHWC"
    }
    description: "Specify the data format of the input and output data. With the\ndefault format \"NHWC\", the data is stored in the order of:\n    [batch, in_height, in_width, in_channels].\nAlternatively, the format could be \"NCHW\", the data storage order of:\n    [batch, in_channels, in_height, in_width]."
    allowed_values {
      list {
        s: "NHWC"
        s: "NCHW"
      }
    }
  }
  attr {
    name: "T"
    type: "type"
    allowed_values {
      list {
        type: DT_FLOAT
        type: DT_DOUBLE
      }
    }
  }
  summary: "Performs average pooling on the input."
  description: "Each entry in `output` is the mean of the corresponding size `ksize`\nwindow in `value`."
}
op {
  name: "AvgPool3D"
  input_arg {
    name: "input"
    description: "Shape `[batch, depth, rows, cols, channels]` tensor to pool over."
    type_attr: "T"
  }
  output_arg {
    name: "output"
    description: "The average pooled output tensor."
    type_attr: "T"
  }
  attr {
    name: "ksize"
    type: "list(int)"
    description: "1-D tensor of length 5. The size of the window for each dimension of\nthe input tensor. Must have `ksize[0] = ksize[1] = 1`."
    has_minimum: true
    minimum: 5
  }
  attr {
    name: "strides"
    type: "list(int)"
    description: "1-D tensor of length 5. The stride of the sliding window for each\ndimension of `input`. Must have `strides[0] = strides[4] = 1`."
    has_minimum: true
    minimum: 5
  }
  attr {
    name: "padding"
    type: "string"
    description: "The type of padding algorithm to use."
    allowed_values {
      list {
        s: "SAME"
        s: "VALID"
      }
    }
  }
  attr {
    name: "T"
    type: "type"
    allowed_values {
      list {
        type: DT_FLOAT
        type: DT_DOUBLE
        type: DT_INT64
        type: DT_INT32
        type: DT_UINT8
        type: DT_UINT16
        type: DT_INT16
        type: DT_INT8
        type: DT_COMPLEX64
        type: DT_COMPLEX128
        type: DT_QINT8
        type: DT_QUINT8
        type: DT_QINT32
        type: DT_HALF
      }
    }
  }
  summary: "Performs 3D average pooling on the input."
}
op {
  name: "AvgPool3DGrad"
  input_arg {
    name: "orig_input_shape"
    description: "The original input dimensions."
    type: DT_INT32
  }
  input_arg {
    name: "grad"
    description: "Output backprop of shape `[batch, depth, rows, cols, channels]`."
    type_attr: "T"
  }
  output_arg {
    name: "output"
    description: "The backprop for input."
    type_attr: "T"
  }
  attr {
    name: "ksize"
    type: "list(int)"
    description: "1-D tensor of length 5. The size of the window for each dimension of\nthe input tensor. Must have `ksize[0] = ksize[1] = 1`."
    has_minimum: true
    minimum: 5
  }
  attr {
    name: "strides"
    type: "list(int)"
    description: "1-D tensor of length 5. The stride of the sliding window for each\ndimension of `input`. Must have `strides[0] = strides[4] = 1`."
    has_minimum: true
    minimum: 5
  }
  attr {
    name: "padding"
    type: "string"
    description: "The type of padding algorithm to use."
    allowed_values {
      list {
        s: "SAME"
        s: "VALID"
      }
    }
  }
  attr {
    name: "T"
    type: "type"
    allowed_values {
      list {
        type: DT_FLOAT
        type: DT_DOUBLE
        type: DT_INT64
        type: DT_INT32
        type: DT_UINT8
        type: DT_UINT16
        type: DT_INT16
        type: DT_INT8
        type: DT_COMPLEX64
        type: DT_COMPLEX128
        type: DT_QINT8
        type: DT_QUINT8
        type: DT_QINT32
        type: DT_HALF
      }
    }
  }
  summary: "Computes gradients of average pooling function."
}
op {
  name: "AvgPoolGrad"
  input_arg {
    name: "orig_input_shape"
    description: "1-D.  Shape of the original input to `avg_pool`."
    type: DT_INT32
  }
  input_arg {
    name: "grad"
    description: "4-D with shape `[batch, height, width, channels]`.  Gradients w.r.t.\nthe output of `avg_pool`."
    type_attr: "T"
  }
  output_arg {
    name: "output"
    description: "4-D.  Gradients w.r.t. the input of `avg_pool`."
    type_attr: "T"
  }
  attr {
    name: "ksize"
    type: "list(int)"
    description: "The size of the sliding window for each dimension of the input."
    has_minimum: true
    minimum: 4
  }
  attr {
    name: "strides"
    type: "list(int)"
    description: "The stride of the sliding window for each dimension of the input."
    has_minimum: true
    minimum: 4
  }
  attr {
    name: "padding"
    type: "string"
    description: "The type of padding algorithm to use."
    allowed_values {
      list {
        s: "SAME"
        s: "VALID"
      }
    }
  }
  attr {
    name: "data_format"
    type: "string"
    default_value {
      s: "NHWC"
    }
    description: "Specify the data format of the input and output data. With the\ndefault format \"NHWC\", the data is stored in the order of:\n    [batch, in_height, in_width, in_channels].\nAlternatively, the format could be \"NCHW\", the data storage order of:\n    [batch, in_channels, in_height, in_width]."
    allowed_values {
      list {
        s: "NHWC"
        s: "NCHW"
      }
    }
  }
  attr {
    name: "T"
    type: "type"
    allowed_values {
      list {
        type: DT_FLOAT
        type: DT_DOUBLE
      }
    }
  }
  summary: "Computes gradients of the average pooling function."
}
op {
  name: "BatchCholesky"
  input_arg {
    name: "input"
    description: "Shape is `[..., M, M]`."
    type_attr: "T"
  }
  output_arg {
    name: "output"
    description: "Shape is `[..., M, M]`."
    type_attr: "T"
  }
  attr {
    name: "T"
    type: "type"
    allowed_values {
      list {
        type: DT_DOUBLE
        type: DT_FLOAT
      }
    }
  }
  summary: "Calculates the Cholesky decomposition of a batch of square matrices."
  description: "The input is a tensor of shape `[..., M, M]` whose inner-most 2 dimensions\nform square matrices, with the same constraints as the single matrix Cholesky\ndecomposition above. The output is a tensor of the same shape as the input\ncontaining the Cholesky decompositions for all input submatrices `[..., :, :]`."
}
op {
  name: "BatchFFT"
  input_arg {
    name: "input"
    description: "A complex64 tensor."
    type: DT_COMPLEX64
  }
  output_arg {
    name: "output"
    description: "A complex64 tensor of the same shape as `input`. The inner-most\ndimension of `input` is replaced with its 1D Fourier Transform."
    type: DT_COMPLEX64
  }
  summary: "Compute the 1-dimensional discrete Fourier Transform over the inner-most"
  description: "dimension of `input`."
}
op {
  name: "BatchFFT2D"
  input_arg {
    name: "input"
    description: "A complex64 tensor."
    type: DT_COMPLEX64
  }
  output_arg {
    name: "output"
    description: "A complex64 tensor of the same shape as `input`. The inner-most 2\ndimensions of `input` are replaced with their 2D Fourier Transform."
    type: DT_COMPLEX64
  }
  summary: "Compute the 2-dimensional discrete Fourier Transform over the inner-most"
  description: "2 dimensions of `input`."
}
op {
  name: "BatchFFT3D"
  input_arg {
    name: "input"
    description: "A complex64 tensor."
    type: DT_COMPLEX64
  }
  output_arg {
    name: "output"
    description: "A complex64 tensor of the same shape as `input`. The inner-most 3\ndimensions of `input` are replaced with their 3D Fourier Transform."
    type: DT_COMPLEX64
  }
  summary: "Compute the 3-dimensional discrete Fourier Transform over the inner-most 3"
  description: "dimensions of `input`."
}
op {
  name: "BatchIFFT"
  input_arg {
    name: "input"
    description: "A complex64 tensor."
    type: DT_COMPLEX64
  }
  output_arg {
    name: "output"
    description: "A complex64 tensor of the same shape as `input`. The inner-most\ndimension of `input` is replaced with its inverse 1D Fourier Transform."
    type: DT_COMPLEX64
  }
  summary: "Compute the inverse 1-dimensional discrete Fourier Transform over the inner-most"
  description: "dimension of `input`."
}
op {
  name: "BatchIFFT2D"
  input_arg {
    name: "input"
    description: "A complex64 tensor."
    type: DT_COMPLEX64
  }
  output_arg {
    name: "output"
    description: "A complex64 tensor of the same shape as `input`. The inner-most 2\ndimensions of `input` are replaced with their inverse 2D Fourier Transform."
    type: DT_COMPLEX64
  }
  summary: "Compute the inverse 2-dimensional discrete Fourier Transform over the inner-most"
  description: "2 dimensions of `input`."
}
op {
  name: "BatchIFFT3D"
  input_arg {
    name: "input"
    description: "A complex64 tensor."
    type: DT_COMPLEX64
  }
  output_arg {
    name: "output"
    description: "A complex64 tensor of the same shape as `input`. The inner-most 3\ndimensions of `input` are replaced with their inverse 3D Fourier Transform."
    type: DT_COMPLEX64
  }
  summary: "Compute the inverse 3-dimensional discrete Fourier Transform over the inner-most"
  description: "3 dimensions of `input`."
}
op {
  name: "BatchMatMul"
  input_arg {
    name: "x"
    description: "3-D or higher with shape `[..., r_x, c_x]`."
    type_attr: "T"
  }
  input_arg {
    name: "y"
    description: "3-D or higher with shape `[..., r_y, c_y]`."
    type_attr: "T"
  }
  output_arg {
    name: "output"
    description: "3-D or higher with shape `[..., r_o, c_o]`"
    type_attr: "T"
  }
  attr {
    name: "T"
    type: "type"
    allowed_values {
      list {
        type: DT_HALF
        type: DT_FLOAT
        type: DT_DOUBLE
        type: DT_INT32
        type: DT_COMPLEX64
        type: DT_COMPLEX128
      }
    }
  }
  attr {
    name: "adj_x"
    type: "bool"
    default_value {
      b: false
    }
    description: "If `True`, adjoint the slices of `x`. Defaults to `False`."
  }
  attr {
    name: "adj_y"
    type: "bool"
    default_value {
      b: false
    }
    description: "If `True`, adjoint the slices of `y`. Defaults to `False`."
  }
  summary: "Multiplies slices of two tensors in batches."
  description: "Multiplies all slices of `Tensor` `x` and `y` (each slice can be\nviewed as an element of a batch), and arranges the individual results\nin a single output tensor of the same batch size. Each of the\nindividual slices can optionally be adjointed (to adjoint a matrix\nmeans to transpose and conjugate it) before multiplication by setting\nthe `adj_x` or `adj_y` flag to `True`, which are by default `False`.\n\nThe input tensors `x` and `y` are 3-D or higher with shape `[..., r_x, c_x]`\nand `[..., r_y, c_y]`.\n\nThe output tensor is 3-D or higher with shape `[..., r_o, c_o]`, where:\n\n    r_o = c_x if adj_x else r_x\n    c_o = r_y if adj_y else c_y\n\nIt is computed as:\n\n    output[..., :, :] = matrix(x[..., :, :]) * matrix(y[..., :, :])"
}
op {
  name: "BatchMatrixBandPart"
  input_arg {
    name: "input"
    description: "Rank `k` tensor."
    type_attr: "T"
  }
  input_arg {
    name: "num_lower"
    description: "0-D tensor. Number of subdiagonals to keep. If negative, keep entire\nlower triangle."
    type: DT_INT64
  }
  input_arg {
    name: "num_upper"
    description: "0-D tensor. Number of superdiagonals to keep. If negative, keep\nentire upper triangle."
    type: DT_INT64
  }
  output_arg {
    name: "band"
    description: "Rank `k` tensor of the same shape as input. The extracted banded tensor."
    type_attr: "T"
  }
  attr {
    name: "T"
    type: "type"
  }
  summary: "Copy a tensor setting everything outside a central band in each innermost matrix"
  description: "to zero.\n\nThe `band` part is computed as follows:\nAssume `input` has `k` dimensions `[I, J, K, ..., M, N]`, then the output is a\ntensor with the same shape where\n\n`band[i, j, k, ..., m, n] = in_band(m, n) * input[i, j, k, ..., m, n]`.\n\nThe indicator function \'in_band(m, n)` is one if\n`(num_lower < 0 || (m-n) <= num_lower)) &&\n(num_upper < 0 || (n-m) <= num_upper)`, and zero otherwise.\n\nFor example:\n\n```prettyprint\n# if \'input\' is [[ 0,  1,  2, 3]\n                 [-1,  0,  1, 2]\n                 [-2, -1,  0, 1]\n                 [-3, -2, -1, 0]],\n\ntf.batch_matrix_band_part(input, 1, -1) ==> [[ 0,  1,  2, 3]\n                                             [-1,  0,  1, 2]\n                                             [ 0, -1,  0, 1]\n                                             [ 0,  0, -1, 0]],\n\ntf.batch_matrix_band_part(input, 2, 1) ==> [[ 0,  1,  0, 0]\n                                            [-1,  0,  1, 0]\n                                            [-2, -1,  0, 1]\n                                            [ 0, -2, -1, 0]]\n```\n\nUseful special cases:\n\n```prettyprint\n tf.batch_matrix_band_part(input, 0, -1) ==> Upper triangular part.\n tf.batch_matrix_band_part(input, -1, 0) ==> Lower triangular part.\n tf.batch_matrix_band_part(input, 0, 0) ==> Diagonal.\n```"
}
op {
  name: "BatchMatrixDeterminant"
  input_arg {
    name: "input"
    description: "Shape is `[..., M, M]`."
    type_attr: "T"
  }
  output_arg {
    name: "output"
    description: "Shape is `[...]`."
    type_attr: "T"
  }
  attr {
    name: "T"
    type: "type"
    allowed_values {
      list {
        type: DT_FLOAT
        type: DT_DOUBLE
      }
    }
  }
  summary: "Calculates the determinants for a batch of square matrices."
  description: "The input is a tensor of shape `[..., M, M]` whose inner-most 2 dimensions\nform square matrices. The output is a 1-D tensor containing the determinants\nfor all input submatrices `[..., :, :]`."
}
op {
  name: "BatchMatrixDiag"
  input_arg {
    name: "diagonal"
    description: "Rank `k`, where `k >= 1`."
    type_attr: "T"
  }
  output_arg {
    name: "output"
    description: "Rank `k+1`, with `output.shape = diagonal.shape + [diagonal.shape[-1]]`."
    type_attr: "T"
  }
  attr {
    name: "T"
    type: "type"
  }
  summary: "Returns a batched diagonal tensor with a given batched diagonal values."
  description: "Given a `diagonal`, this operation returns a tensor with the `diagonal` and\neverything else padded with zeros. The diagonal is computed as follows:\n\nAssume `diagonal` has `k` dimensions `[I, J, K, ..., N]`, then the output is a\ntensor of rank `k+1` with dimensions [I, J, K, ..., N, N]` where:\n\n`output[i, j, k, ..., m, n] = 1{m=n} * diagonal[i, j, k, ..., n]`.\n\nFor example:\n\n```prettyprint\n# \'diagonal\' is [[1, 2, 3, 4], [5, 6, 7, 8]]\n\nand diagonal.shape = (2, 4)\n\ntf.batch_matrix_diag(diagonal) ==> [[[1, 0, 0, 0]\n                                     [0, 2, 0, 0]\n                                     [0, 0, 3, 0]\n                                     [0, 0, 0, 4]],\n                                    [[5, 0, 0, 0]\n                                     [0, 6, 0, 0]\n                                     [0, 0, 7, 0]\n                                     [0, 0, 0, 8]]]\n\nwhich has shape (2, 4, 4)\n```"
}
op {
  name: "BatchMatrixDiagPart"
  input_arg {
    name: "input"
    description: "Rank `k` tensor where `k >= 2` and the last two dimensions are equal."
    type_attr: "T"
  }
  output_arg {
    name: "diagonal"
    description: "The extracted diagonal(s) having shape\n`diagonal.shape = input.shape[:-1]`."
    type_attr: "T"
  }
  attr {
    name: "T"
    type: "type"
  }
  summary: "Returns the batched diagonal part of a batched tensor."
  description: "This operation returns a tensor with the `diagonal` part\nof the batched `input`. The `diagonal` part is computed as follows:\n\nAssume `input` has `k` dimensions `[I, J, K, ..., N, N]`, then the output is a\ntensor of rank `k - 1` with dimensions `[I, J, K, ..., N]` where:\n\n`diagonal[i, j, k, ..., n] = input[i, j, k, ..., n, n]`.\n\nThe input must be at least a matrix.\n\nFor example:\n\n```prettyprint\n# \'input\' is [[[1, 0, 0, 0]\n               [0, 2, 0, 0]\n               [0, 0, 3, 0]\n               [0, 0, 0, 4]],\n              [[5, 0, 0, 0]\n               [0, 6, 0, 0]\n               [0, 0, 7, 0]\n               [0, 0, 0, 8]]]\n\nand input.shape = (2, 4, 4)\n\ntf.batch_matrix_diag_part(input) ==> [[1, 2, 3, 4], [5, 6, 7, 8]]\n\nwhich has shape (2, 4)\n```"
}
op {
  name: "BatchMatrixInverse"
  input_arg {
    name: "input"
    description: "Shape is `[..., M, M]`."
    type_attr: "T"
  }
  output_arg {
    name: "output"
    description: "Shape is `[..., M, M]`."
    type_attr: "T"
  }
  attr {
    name: "adjoint"
    type: "bool"
    default_value {
      b: false
    }
  }
  attr {
    name: "T"
    type: "type"
    allowed_values {
      list {
        type: DT_DOUBLE
        type: DT_FLOAT
      }
    }
  }
  summary: "Calculates the inverse of square invertible matrices or their adjoints"
  description: "(conjugate transposes).\n\nThe input is a tensor of shape `[..., M, M]` whose inner-most 2 dimensions\nform square matrices. The output is a tensor of the same shape as the input\ncontaining the inverse for all input submatrices `[..., :, :]`.\n\nThe op uses LU decomposition with partial pivoting to compute the inverses.\n\nIf a matrix is not invertible there is no guarantee what the op does. It\nmay detect the condition and raise an exception or it may simply return a\ngarbage result."
}
op {
  name: "BatchMatrixSolve"
  input_arg {
    name: "matrix"
    description: "Shape is `[..., M, M]`."
    type_attr: "T"
  }
  input_arg {
    name: "rhs"
    description: "Shape is `[..., M, K]`."
    type_attr: "T"
  }
  output_arg {
    name: "output"
    description: "Shape is `[..., M, K]`."
    type_attr: "T"
  }
  attr {
    name: "adjoint"
    type: "bool"
    default_value {
      b: false
    }
    description: "Boolean indicating whether to solve with `matrix` or its (block-wise)\nadjoint."
  }
  attr {
    name: "T"
    type: "type"
    allowed_values {
      list {
        type: DT_DOUBLE
        type: DT_FLOAT
      }
    }
  }
  summary: "Solves systems of linear equations. Checks for invertibility."
  description: "Matrix is a tensor of shape `[..., M, M]` whose inner-most 2 dimensions\nform square matrices. Rhs is a tensor of shape\n`[..., M, K]`. The output is a tensor shape `[..., M, K]`.  If `adjoint` is `False` then each output\nmatrix satisfies `matrix[..., :, :] * output[..., :, :] = rhs[..., :, :]`.\nIf `adjoint` is `True` then each output\nmatrix satisfies `adjoint(matrix[..., :, :]) * output[..., :, :] = rhs[..., :, :]`."
}
op {
  name: "BatchMatrixSolveLs"
  input_arg {
    name: "matrix"
    description: "Shape is `[..., M, N]`."
    type_attr: "T"
  }
  input_arg {
    name: "rhs"
    description: "Shape is `[..., M, K]`."
    type_attr: "T"
  }
  input_arg {
    name: "l2_regularizer"
    type: DT_DOUBLE
  }
  output_arg {
    name: "output"
    description: "Shape is `[..., N, K]`."
    type_attr: "T"
  }
  attr {
    name: "T"
    type: "type"
    allowed_values {
      list {
        type: DT_DOUBLE
        type: DT_FLOAT
      }
    }
  }
  attr {
    name: "fast"
    type: "bool"
    default_value {
      b: true
    }
  }
  summary: "Solves multiple linear least-squares problems."
  description: "`matrix` is a tensor of shape `[..., M, N]` whose inner-most 2 dimensions\nform square matrices. Rhs is a tensor of shape `[..., M, K]`. The output\nis a tensor shape `[..., N, K]` where each output matrix solves each of\nthe equations matrix[..., :, :] * output[..., :, :] = rhs[..., :, :] in the\nleast squares sense.\n\nBelow we will use the following notation for each pair of\nmatrix and right-hand sides in the batch:\n\n`matrix`=\\\\(A \\in \\Re^{m \\times n}\\\\),\n`rhs`=\\\\(B  \\in \\Re^{m \\times k}\\\\),\n`output`=\\\\(X  \\in \\Re^{n \\times k}\\\\),\n`l2_regularizer`=\\\\(\\lambda\\\\).\n\nIf `fast` is `True`, then the solution is computed by solving the normal\nequations using Cholesky decomposition. Specifically, if \\\\(m \\ge n\\\\) then\n\\\\(X = (A^T A + \\lambda I)^{-1} A^T B\\\\), which solves the least-squares\nproblem \\\\(X = \\mathrm{argmin}_{Z \\in \\Re^{n \\times k}} ||A Z - B||_F^2 +\n\\lambda ||Z||_F^2\\\\). If \\\\(m \\lt n\\\\) then `output` is computed as\n\\\\(X = A^T (A A^T + \\lambda I)^{-1} B\\\\), which (for \\\\(\\lambda = 0\\\\)) is the\nminimum-norm solution to the under-determined linear system, i.e.\n\\\\(X = \\mathrm{argmin}_{Z \\in \\Re^{n \\times k}} ||Z||_F^2 \\\\), subject to\n\\\\(A Z = B\\\\). Notice that the fast path is only numerically stable when\n\\\\(A\\\\) is numerically full rank and has a condition number\n\\\\(\\mathrm{cond}(A) \\lt \\frac{1}{\\sqrt{\\epsilon_{mach}}}\\\\) or\\\\(\\lambda\\\\) is\nsufficiently large.\n\nIf `fast` is `False` an algorithm based on the numerically robust complete\northogonal decomposition is used. This computes the minimum-norm\nleast-squares solution, even when \\\\(A\\\\) is rank deficient. This path is\ntypically 6-7 times slower than the fast path. If `fast` is `False` then\n`l2_regularizer` is ignored."
}
op {
  name: "BatchMatrixTriangularSolve"
  input_arg {
    name: "matrix"
    description: "Shape is `[..., M, M]`."
    type_attr: "T"
  }
  input_arg {
    name: "rhs"
    description: "Shape is `[..., M, K]`."
    type_attr: "T"
  }
  output_arg {
    name: "output"
    description: "Shape is `[..., M, K]`."
    type_attr: "T"
  }
  attr {
    name: "lower"
    type: "bool"
    default_value {
      b: true
    }
    description: "Boolean indicating whether the innermost matrices in `matrix` are\nlower or upper triangular."
  }
  attr {
    name: "adjoint"
    type: "bool"
    default_value {
      b: false
    }
    description: "Boolean indicating whether to solve with `matrix` or its (block-wise)\nadjoint."
  }
  attr {
    name: "T"
    type: "type"
    allowed_values {
      list {
        type: DT_DOUBLE
        type: DT_FLOAT
      }
    }
  }
  summary: "Solves systems of linear equations with upper or lower triangular matrices by"
  description: "backsubstitution.\n\n`matrix` is a tensor of shape `[..., M, M]` whose inner-most 2 dimensions form\nsquare matrices. If `lower` is `True` then the strictly upper triangular part\nof each inner-most matrix is assumed to be zero and not accessed.\nIf `lower` is False then the strictly lower triangular part of each inner-most\nmatrix is assumed to be zero and not accessed.\n`rhs` is a tensor of shape [..., M, K]`.\n\nThe output is a tensor of shape `[..., M, K]`. If `adjoint` is `True` then the\ninnermost matrices in output` satisfy matrix equations\n`matrix[..., :, :] * output[..., :, :] = rhs[..., :, :]`.\nIf `adjoint` is `False` then the strictly then the  innermost matrices in\n`output` satisfy matrix equations\n`adjoint(matrix[..., i, k]) * output[..., k, j] = rhs[..., i, j]`."
}
op {
  name: "BatchNormWithGlobalNormalization"
  input_arg {
    name: "t"
    description: "A 4D input Tensor."
    type_attr: "T"
  }
  input_arg {
    name: "m"
    description: "A 1D mean Tensor with size matching the last dimension of t.\nThis is the first output from tf.nn.moments,\nor a saved moving average thereof."
    type_attr: "T"
  }
  input_arg {
    name: "v"
    description: "A 1D variance Tensor with size matching the last dimension of t.\nThis is the second output from tf.nn.moments,\nor a saved moving average thereof."
    type_attr: "T"
  }
  input_arg {
    name: "beta"
    description: "A 1D beta Tensor with size matching the last dimension of t.\nAn offset to be added to the normalized tensor."
    type_attr: "T"
  }
  input_arg {
    name: "gamma"
    description: "A 1D gamma Tensor with size matching the last dimension of t.\nIf \"scale_after_normalization\" is true, this tensor will be multiplied\nwith the normalized tensor."
    type_attr: "T"
  }
  output_arg {
    name: "result"
    type_attr: "T"
  }
  attr {
    name: "T"
    type: "type"
    allowed_values {
      list {
        type: DT_FLOAT
        type: DT_DOUBLE
        type: DT_INT64
        type: DT_INT32
        type: DT_UINT8
        type: DT_UINT16
        type: DT_INT16
        type: DT_INT8
        type: DT_COMPLEX64
        type: DT_COMPLEX128
        type: DT_QINT8
        type: DT_QUINT8
        type: DT_QINT32
        type: DT_HALF
      }
    }
  }
  attr {
    name: "variance_epsilon"
    type: "float"
    description: "A small float number to avoid dividing by 0."
  }
  attr {
    name: "scale_after_normalization"
    type: "bool"
    description: "A bool indicating whether the resulted tensor\nneeds to be multiplied with gamma."
  }
  summary: "Batch normalization."
  description: "This op is deprecated. Prefer `tf.nn.batch_normalization`."
  deprecation {
    version: 9
    explanation: "Use tf.nn.batch_normalization()"
  }
}
op {
  name: "BatchNormWithGlobalNormalizationGrad"
  input_arg {
    name: "t"
    description: "A 4D input Tensor."
    type_attr: "T"
  }
  input_arg {
    name: "m"
    description: "A 1D mean Tensor with size matching the last dimension of t.\nThis is the first output from tf.nn.moments,\nor a saved moving average thereof."
    type_attr: "T"
  }
  input_arg {
    name: "v"
    description: "A 1D variance Tensor with size matching the last dimension of t.\nThis is the second output from tf.nn.moments,\nor a saved moving average thereof."
    type_attr: "T"
  }
  input_arg {
    name: "gamma"
    description: "A 1D gamma Tensor with size matching the last dimension of t.\nIf \"scale_after_normalization\" is true, this Tensor will be multiplied\nwith the normalized Tensor."
    type_attr: "T"
  }
  input_arg {
    name: "backprop"
    description: "4D backprop Tensor."
    type_attr: "T"
  }
  output_arg {
    name: "dx"
    description: "4D backprop tensor for input."
    type_attr: "T"
  }
  output_arg {
    name: "dm"
    description: "1D backprop tensor for mean."
    type_attr: "T"
  }
  output_arg {
    name: "dv"
    description: "1D backprop tensor for variance."
    type_attr: "T"
  }
  output_arg {
    name: "db"
    description: "1D backprop tensor for beta."
    type_attr: "T"
  }
  output_arg {
    name: "dg"
    description: "1D backprop tensor for gamma."
    type_attr: "T"
  }
  attr {
    name: "T"
    type: "type"
    allowed_values {
      list {
        type: DT_FLOAT
        type: DT_DOUBLE
        type: DT_INT64
        type: DT_INT32
        type: DT_UINT8
        type: DT_UINT16
        type: DT_INT16
        type: DT_INT8
        type: DT_COMPLEX64
        type: DT_COMPLEX128
        type: DT_QINT8
        type: DT_QUINT8
        type: DT_QINT32
        type: DT_HALF
      }
    }
  }
  attr {
    name: "variance_epsilon"
    type: "float"
    description: "A small float number to avoid dividing by 0."
  }
  attr {
    name: "scale_after_normalization"
    type: "bool"
    description: "A bool indicating whether the resulted tensor\nneeds to be multiplied with gamma."
  }
  summary: "Gradients for batch normalization."
  description: "This op is deprecated. See `tf.nn.batch_normalization`."
  deprecation {
    version: 9
    explanation: "Use tf.nn.batch_normalization()"
  }
}
op {
  name: "BatchSelfAdjointEig"
  input_arg {
    name: "input"
    description: "Shape is `[..., M, M]`."
    type_attr: "T"
  }
  output_arg {
    name: "output"
    description: "Shape is `[..., M+1, M]`."
    type_attr: "T"
  }
  attr {
    name: "T"
    type: "type"
    allowed_values {
      list {
        type: DT_DOUBLE
        type: DT_FLOAT
      }
    }
  }
  summary: "Calculates the Eigen Decomposition of a batch of square self-adjoint matrices."
  description: "The input is a tensor of shape `[..., M, M]` whose inner-most 2 dimensions\nform square matrices, with the same constraints as the single matrix\nSelfAdjointEig.\n\nThe result is a \'[..., M+1, M] matrix with [..., 0,:] containing the\neigenvalues, and subsequent [...,1:, :] containing the eigenvectors."
}
op {
  name: "BatchToSpace"
  input_arg {
    name: "input"
    description: "4-D tensor with shape\n`[batch*block_size*block_size, height_pad/block_size, width_pad/block_size,\n  depth]`. Note that the batch size of the input tensor must be divisible by\n`block_size * block_size`."
    type_attr: "T"
  }
  input_arg {
    name: "crops"
    description: "2-D tensor of non-negative integers with shape `[2, 2]`. It specifies\nhow many elements to crop from the intermediate result across the spatial\ndimensions as follows:\n\n    crops = [[crop_top, crop_bottom], [crop_left, crop_right]]"
    type: DT_INT32
  }
  output_arg {
    name: "output"
    description: "4-D with shape `[batch, height, width, depth]`, where:\n\n      height = height_pad - crop_top - crop_bottom\n      width = width_pad - crop_left - crop_right\n\nThe attr `block_size` must be greater than one. It indicates the block size."
    type_attr: "T"
  }
  attr {
    name: "T"
    type: "type"
  }
  attr {
    name: "block_size"
    type: "int"
  }
  summary: "BatchToSpace for 4-D tensors of type T."
  description: "Rearranges (permutes) data from batch into blocks of spatial data, followed by\ncropping. This is the reverse transformation of SpaceToBatch. More specifically,\nthis op outputs a copy of the input tensor where values from the `batch`\ndimension are moved in spatial blocks to the `height` and `width` dimensions,\nfollowed by cropping along the `height` and `width` dimensions."
}
op {
  name: "BiasAdd"
  input_arg {
    name: "value"
    description: "Any number of dimensions."
    type_attr: "T"
  }
  input_arg {
    name: "bias"
    description: "1-D with size the last dimension of `value`."
    type_attr: "T"
  }
  output_arg {
    name: "output"
    description: "Broadcasted sum of `value` and `bias`."
    type_attr: "T"
  }
  attr {
    name: "T"
    type: "type"
    allowed_values {
      list {
        type: DT_FLOAT
        type: DT_DOUBLE
        type: DT_INT64
        type: DT_INT32
        type: DT_UINT8
        type: DT_UINT16
        type: DT_INT16
        type: DT_INT8
        type: DT_COMPLEX64
        type: DT_COMPLEX128
        type: DT_QINT8
        type: DT_QUINT8
        type: DT_QINT32
        type: DT_HALF
      }
    }
  }
  attr {
    name: "data_format"
    type: "string"
    default_value {
      s: "NHWC"
    }
    description: "Specify the data format of the input and output data. With the\ndefault format \"NHWC\", the bias tensor will be added to the last dimension\nof the value tensor.\nAlternatively, the format could be \"NCHW\", the data storage order of:\n    [batch, in_channels, in_height, in_width].\nThe tensor will be added to \"in_channels\", the third-to-the-last\n    dimension."
    allowed_values {
      list {
        s: "NHWC"
        s: "NCHW"
      }
    }
  }
  summary: "Adds `bias` to `value`."
  description: "This is a special case of `tf.add` where `bias` is restricted to be 1-D.\nBroadcasting is supported, so `value` may have any number of dimensions."
}
op {
  name: "BiasAddGrad"
  input_arg {
    name: "out_backprop"
    description: "Any number of dimensions."
    type_attr: "T"
  }
  output_arg {
    name: "output"
    description: "1-D with size the feature dimension of `out_backprop`."
    type_attr: "T"
  }
  attr {
    name: "T"
    type: "type"
    allowed_values {
      list {
        type: DT_FLOAT
        type: DT_DOUBLE
        type: DT_INT64
        type: DT_INT32
        type: DT_UINT8
        type: DT_UINT16
        type: DT_INT16
        type: DT_INT8
        type: DT_COMPLEX64
        type: DT_COMPLEX128
        type: DT_QINT8
        type: DT_QUINT8
        type: DT_QINT32
        type: DT_HALF
      }
    }
  }
  attr {
    name: "data_format"
    type: "string"
    default_value {
      s: "NHWC"
    }
    description: "Specify the data format of the input and output data. With the\ndefault format \"NHWC\", the bias tensor will be added to the last dimension\nof the value tensor.\nAlternatively, the format could be \"NCHW\", the data storage order of:\n    [batch, in_channels, in_height, in_width].\nThe tensor will be added to \"in_channels\", the third-to-the-last\n    dimension."
    allowed_values {
      list {
        s: "NHWC"
        s: "NCHW"
      }
    }
  }
  summary: "The backward operation for \"BiasAdd\" on the \"bias\" tensor."
  description: "It accumulates all the values from out_backprop into the feature dimension.\nFor NHWC data format, the feature dimension is the last. For NCHW data format,\nthe feature dimension is the third-to-last."
}
op {
  name: "BiasAddV1"
  input_arg {
    name: "value"
    description: "Any number of dimensions."
    type_attr: "T"
  }
  input_arg {
    name: "bias"
    description: "1-D with size the last dimension of `value`."
    type_attr: "T"
  }
  output_arg {
    name: "output"
    description: "Broadcasted sum of `value` and `bias`."
    type_attr: "T"
  }
  attr {
    name: "T"
    type: "type"
    allowed_values {
      list {
        type: DT_FLOAT
        type: DT_DOUBLE
        type: DT_INT64
        type: DT_INT32
        type: DT_UINT8
        type: DT_UINT16
        type: DT_INT16
        type: DT_INT8
        type: DT_COMPLEX64
        type: DT_COMPLEX128
        type: DT_QINT8
        type: DT_QUINT8
        type: DT_QINT32
        type: DT_HALF
      }
    }
  }
  summary: "Adds `bias` to `value`."
  description: "This is a deprecated version of BiasAdd and will be soon removed.\n\nThis is a special case of `tf.add` where `bias` is restricted to be 1-D.\nBroadcasting is supported, so `value` may have any number of dimensions."
}
op {
  name: "Bitcast"
  input_arg {
    name: "input"
    type_attr: "T"
  }
  output_arg {
    name: "output"
    type_attr: "type"
  }
  attr {
    name: "T"
    type: "type"
    allowed_values {
      list {
        type: DT_FLOAT
        type: DT_DOUBLE
        type: DT_INT64
        type: DT_INT32
        type: DT_UINT8
        type: DT_UINT16
        type: DT_INT16
        type: DT_INT8
        type: DT_COMPLEX64
        type: DT_COMPLEX128
        type: DT_QINT8
        type: DT_QUINT8
        type: DT_QINT32
        type: DT_HALF
      }
    }
  }
  attr {
    name: "type"
    type: "type"
    allowed_values {
      list {
        type: DT_FLOAT
        type: DT_DOUBLE
        type: DT_INT64
        type: DT_INT32
        type: DT_UINT8
        type: DT_UINT16
        type: DT_INT16
        type: DT_INT8
        type: DT_COMPLEX64
        type: DT_COMPLEX128
        type: DT_QINT8
        type: DT_QUINT8
        type: DT_QINT32
        type: DT_HALF
      }
    }
  }
  summary: "Bitcasts a tensor from one type to another without copying data."
  description: "Given a tensor `input`, this operation returns a tensor that has the same buffer\ndata as `input` with datatype `type`.\n\nIf the input datatype `T` is larger than the output datatype `type` then the\nshape changes from [...] to [..., sizeof(`T`)/sizeof(`type`)].\n\nIf `T` is smaller than `type`, the operator requires that the rightmost\ndimension be equal to sizeof(`type`)/sizeof(`T`). The shape then goes from\n[..., sizeof(`type`)/sizeof(`T`)] to [...]."
}
op {
  name: "BroadcastGradientArgs"
  input_arg {
    name: "s0"
    type: DT_INT32
  }
  input_arg {
    name: "s1"
    type: DT_INT32
  }
  output_arg {
    name: "r0"
    type: DT_INT32
  }
  output_arg {
    name: "r1"
    type: DT_INT32
  }
  summary: "Return the reduction indices for computing gradients of s0 op s1 with broadcast."
  description: "This is typically used by gradient computations for a broadcasting operation."
}
op {
  name: "CTCBeamSearchDecoder"
  input_arg {
    name: "inputs"
    description: "3-D, shape: `(max_time x batch_size x num_classes)`, the logits."
    type: DT_FLOAT
  }
  input_arg {
    name: "sequence_length"
    description: "A vector containing sequence lengths, size `(batch)`."
    type: DT_INT32
  }
  output_arg {
    name: "decoded_indices"
    description: "A list (length: top_paths) of indices matrices.  Matrix j,\nsize `(total_decoded_outputs[j] x 2)`, has indices of a\n`SparseTensor<int64, 2>`.  The rows store: [batch, time]."
    type: DT_INT64
    number_attr: "top_paths"
  }
  output_arg {
    name: "decoded_values"
    description: "A list (length: top_paths) of values vectors.  Vector j,\nsize `(length total_decoded_outputs[j])`, has the values of a\n`SparseTensor<int64, 2>`.  The vector stores the decoded classes for beam j."
    type: DT_INT64
    number_attr: "top_paths"
  }
  output_arg {
    name: "decoded_shape"
    description: "A list (length: top_paths) of shape vector.  Vector j,\nsize `(2)`, stores the shape of the decoded `SparseTensor[j]`.\nIts values are: `[batch_size, max_decoded_length[j]]`."
    type: DT_INT64
    number_attr: "top_paths"
  }
  output_arg {
    name: "log_probability"
    description: "A matrix, shaped: `(batch_size x top_paths)`.  The\nsequence log-probabilities."
    type: DT_FLOAT
  }
  attr {
    name: "beam_width"
    type: "int"
    description: "A scalar >= 0 (beam search beam width)."
    has_minimum: true
    minimum: 1
  }
  attr {
    name: "top_paths"
    type: "int"
    description: "A scalar >= 0, <= beam_width (controls output size)."
    has_minimum: true
    minimum: 1
  }
  attr {
    name: "merge_repeated"
    type: "bool"
    default_value {
      b: true
    }
    description: "If true, merge repeated classes in output."
  }
  summary: "Performs beam search decoding on the logits given in input."
  description: "A note about the attribute merge_repeated: For the beam search decoder,\nthis means that if consecutive entries in a beam are the same, only\nthe first of these is emitted.  That is, when the top path is \"A B B B B\",\n\"A B\" is returned if merge_repeated = True but \"A B B B B\" is\nreturned if merge_repeated = False."
}
op {
  name: "CTCGreedyDecoder"
  input_arg {
    name: "inputs"
    description: "3-D, shape: `(max_time x batch_size x num_classes)`, the logits."
    type: DT_FLOAT
  }
  input_arg {
    name: "sequence_length"
    description: "A vector containing sequence lengths, size `(batch_size)`."
    type: DT_INT32
  }
  output_arg {
    name: "decoded_indices"
    description: "Indices matrix, size `(total_decoded_outputs x 2)`,\nof a `SparseTensor<int64, 2>`.  The rows store: [batch, time]."
    type: DT_INT64
  }
  output_arg {
    name: "decoded_values"
    description: "Values vector, size: `(total_decoded_outputs)`,\nof a `SparseTensor<int64, 2>`.  The vector stores the decoded classes."
    type: DT_INT64
  }
  output_arg {
    name: "decoded_shape"
    description: "Shape vector, size `(2)`, of the decoded SparseTensor.\nValues are: `[batch_size, max_decoded_length]`."
    type: DT_INT64
  }
  output_arg {
    name: "log_probability"
    description: "Matrix, size `(batch_size x 1)`, containing sequence\nlog-probabilities."
    type: DT_FLOAT
  }
  attr {
    name: "merge_repeated"
    type: "bool"
    default_value {
      b: false
    }
    description: "If True, merge repeated classes in output."
  }
  summary: "Performs greedy decoding on the logits given in inputs."
  description: "A note about the attribute merge_repeated: if enabled, when\nconsecutive logits\' maximum indices are the same, only the first of\nthese is emitted.  Labeling the blank \'*\', the sequence \"A B B * B B\"\nbecomes \"A B\" if merge_repeated = True and \"A B B B B\" if\nmerge_repeated = False.\n\nRegardless of the value of merge_repeated, if the maximum index of a given\ntime and batch corresponds to the blank, index `(num_classes - 1)`, no new\nelement is emitted."
}
op {
  name: "CTCLoss"
  input_arg {
    name: "inputs"
    description: "3-D, shape: `(max_time x batch_size x num_classes)`, the logits."
    type: DT_FLOAT
  }
  input_arg {
    name: "labels_indices"
    description: "The indices of a `SparseTensor<int32, 2>`.\n`labels_indices(i, :) == [b, t]` means `labels_values(i)` stores the id for\n`(batch b, time t)`."
    type: DT_INT64
  }
  input_arg {
    name: "labels_values"
    description: "The values (labels) associated with the given batch and time."
    type: DT_INT32
  }
  input_arg {
    name: "sequence_length"
    description: "A vector containing sequence lengths (batch)."
    type: DT_INT32
  }
  output_arg {
    name: "loss"
    description: "A vector (batch) containing log-probabilities."
    type: DT_FLOAT
  }
  output_arg {
    name: "gradient"
    description: "The gradient of `loss`.  3-D, shape:\n`(max_time x batch_size x num_classes)`."
    type: DT_FLOAT
  }
  attr {
    name: "preprocess_collapse_repeated"
    type: "bool"
    default_value {
      b: false
    }
    description: "Scalar, if true then repeated labels are\ncollapsed prior to the CTC calculation."
  }
  attr {
    name: "ctc_merge_repeated"
    type: "bool"
    default_value {
      b: true
    }
    description: "Scalar.  If set to false, *during* CTC calculation\nrepeated non-blank labels will not be merged and are interpreted as\nindividual labels.  This is a simplified version of CTC."
  }
  summary: "Calculates the CTC Loss (log probability) for each batch entry.  Also calculates"
  description: "the gradient.  This class performs the softmax operation for you, so inputs\nshould be e.g. linear projections of outputs by an LSTM."
}
op {
  name: "Cast"
  input_arg {
    name: "x"
    type_attr: "SrcT"
  }
  output_arg {
    name: "y"
    type_attr: "DstT"
  }
  attr {
    name: "SrcT"
    type: "type"
  }
  attr {
    name: "DstT"
    type: "type"
  }
  summary: "Cast x of type SrcT to y of DstT."
}
op {
  name: "Ceil"
  input_arg {
    name: "x"
    type_attr: "T"
  }
  output_arg {
    name: "y"
    type_attr: "T"
  }
  attr {
    name: "T"
    type: "type"
    allowed_values {
      list {
        type: DT_HALF
        type: DT_FLOAT
        type: DT_DOUBLE
      }
    }
  }
  summary: "Returns element-wise smallest integer in not less than x."
}
op {
  name: "CheckNumerics"
  input_arg {
    name: "tensor"
    type_attr: "T"
  }
  output_arg {
    name: "output"
    type_attr: "T"
  }
  attr {
    name: "T"
    type: "type"
    allowed_values {
      list {
        type: DT_HALF
        type: DT_FLOAT
        type: DT_DOUBLE
      }
    }
  }
  attr {
    name: "message"
    type: "string"
    description: "Prefix of the error message."
  }
  summary: "Checks a tensor for NaN and Inf values."
  description: "When run, reports an `InvalidArgument` error if `tensor` has any values\nthat are not a number (NaN) or infinity (Inf). Otherwise, passes `tensor` as-is."
}
op {
  name: "Cholesky"
  input_arg {
    name: "input"
    description: "Shape is `[M, M]`."
    type_attr: "T"
  }
  output_arg {
    name: "output"
    description: "Shape is `[M, M]`."
    type_attr: "T"
  }
  attr {
    name: "T"
    type: "type"
    allowed_values {
      list {
        type: DT_DOUBLE
        type: DT_FLOAT
      }
    }
  }
  summary: "Calculates the Cholesky decomposition of a square matrix."
  description: "The input has to be symmetric and positive definite. Only the lower-triangular\npart of the input will be used for this operation. The upper-triangular part\nwill not be read.\n\nThe result is the lower-triangular matrix of the Cholesky decomposition of the\ninput, `L`, so that `input = L L^*`."
}
op {
  name: "CholeskyGrad"
  input_arg {
    name: "l"
    description: "Output of Cholesky algorithm l = chol(A). Shape is `[M, M]`. Algorithm depends only on lower triangular part of this matrix."
    type_attr: "T"
  }
  input_arg {
    name: "grad"
    description: "df/dl where f is some scalar function. Shape is `[M, M]\'. Algorithm depends only on lower triangular part of this matrix."
    type_attr: "T"
  }
  output_arg {
    name: "output"
    description: "Symmetrized version of df/dA . Shape is `[M, M]\'"
    type_attr: "T"
  }
  attr {
    name: "T"
    type: "type"
    allowed_values {
      list {
        type: DT_FLOAT
        type: DT_DOUBLE
      }
    }
  }
  summary: "Calculates the reverse mode backpropagated gradient of the Cholesky algorithm."
  description: "For an explanation see \"Differentiation of the Cholesky algorithm\" by Iain Murray http://arxiv.org/abs/1602.07527."
}
op {
  name: "Complex"
  input_arg {
    name: "real"
    type_attr: "T"
  }
  input_arg {
    name: "imag"
    type_attr: "T"
  }
  output_arg {
    name: "out"
    type_attr: "Tout"
  }
  attr {
    name: "T"
    type: "type"
    default_value {
      type: DT_FLOAT
    }
    allowed_values {
      list {
        type: DT_FLOAT
        type: DT_DOUBLE
      }
    }
  }
  attr {
    name: "Tout"
    type: "type"
    default_value {
      type: DT_COMPLEX64
    }
    allowed_values {
      list {
        type: DT_COMPLEX64
        type: DT_COMPLEX128
      }
    }
  }
  summary: "Converts two real numbers to a complex number."
  description: "Given a tensor `real` representing the real part of a complex number, and a\ntensor `imag` representing the imaginary part of a complex number, this\noperation returns complex numbers elementwise of the form \\\\(a + bj\\\\), where\n*a* represents the `real` part and *b* represents the `imag` part.\n\nThe input tensors `real` and `imag` must have the same shape.\n\nFor example:\n\n```\n# tensor \'real\' is [2.25, 3.25]\n# tensor `imag` is [4.75, 5.75]\ntf.complex(real, imag) ==> [[2.25 + 4.75j], [3.25 + 5.75j]]\n```"
}
op {
  name: "ComplexAbs"
  input_arg {
    name: "x"
    type_attr: "T"
  }
  output_arg {
    name: "y"
    type_attr: "Tout"
  }
  attr {
    name: "T"
    type: "type"
    default_value {
      type: DT_COMPLEX64
    }
    allowed_values {
      list {
        type: DT_COMPLEX64
        type: DT_COMPLEX128
      }
    }
  }
  attr {
    name: "Tout"
    type: "type"
    default_value {
      type: DT_FLOAT
    }
    allowed_values {
      list {
        type: DT_FLOAT
        type: DT_DOUBLE
      }
    }
  }
  summary: "Computes the complex absolute value of a tensor."
  description: "Given a tensor `x` of complex numbers, this operation returns a tensor of type\n`float` or `double` that is the absolute value of each element in `x`. All\nelements in `x` must be complex numbers of the form \\\\(a + bj\\\\). The absolute\nvalue is computed as \\\\( \\sqrt{a^2 + b^2}\\\\).\n\nFor example:\n\n```\n# tensor \'x\' is [[-2.25 + 4.75j], [-3.25 + 5.75j]]\ntf.complex_abs(x) ==> [5.25594902, 6.60492229]\n```"
}
op {
  name: "ComputeAccidentalHits"
  input_arg {
    name: "true_classes"
    description: "The true_classes output of UnpackSparseLabels."
    type: DT_INT64
  }
  input_arg {
    name: "sampled_candidates"
    description: "The sampled_candidates output of CandidateSampler."
    type: DT_INT64
  }
  output_arg {
    name: "indices"
    description: "A vector of indices corresponding to rows of true_candidates."
    type: DT_INT32
  }
  output_arg {
    name: "ids"
    description: "A vector of IDs of positions in sampled_candidates that match a true_label\nfor the row with the corresponding index in indices."
    type: DT_INT64
  }
  output_arg {
    name: "weights"
    description: "A vector of the same length as indices and ids, in which each element\nis -FLOAT_MAX."
    type: DT_FLOAT
  }
  attr {
    name: "num_true"
    type: "int"
    description: "Number of true labels per context."
  }
  attr {
    name: "seed"
    type: "int"
    default_value {
      i: 0
    }
    description: "If either seed or seed2 are set to be non-zero, the random number\ngenerator is seeded by the given seed.  Otherwise, it is seeded by a\nrandom seed."
  }
  attr {
    name: "seed2"
    type: "int"
    default_value {
      i: 0
    }
    description: "An second seed to avoid seed collision."
  }
  summary: "Computes the ids of the positions in sampled_candidates that match true_labels."
  description: "When doing log-odds NCE, the result of this op should be passed through a\nSparseToDense op, then added to the logits of the sampled candidates. This has\nthe effect of \'removing\' the sampled labels that match the true labels by\nmaking the classifier sure that they are sampled labels."
}
op {
  name: "Concat"
  input_arg {
    name: "concat_dim"
    description: "0-D.  The dimension along which to concatenate.  Must be in the\nrange [0, rank(values))."
    type: DT_INT32
  }
  input_arg {
    name: "values"
    description: "The `N` Tensors to concatenate. Their ranks and types must match,\nand their sizes must match in all dimensions except `concat_dim`."
    type_attr: "T"
    number_attr: "N"
  }
  output_arg {
    name: "output"
    description: "A `Tensor` with the concatenation of values stacked along the\n`concat_dim` dimension.  This tensor\'s shape matches that of `values` except\nin `concat_dim` where it has the sum of the sizes."
    type_attr: "T"
  }
  attr {
    name: "N"
    type: "int"
    has_minimum: true
    minimum: 2
  }
  attr {
    name: "T"
    type: "type"
  }
  summary: "Concatenates tensors along one dimension."
}
op {
  name: "ConcatOffset"
  input_arg {
    name: "concat_dim"
    description: "The dimension along which to concatenate."
    type: DT_INT32
  }
  input_arg {
    name: "shape"
    description: "The `N` int32 vectors representing shape of tensors being concatenated."
    type: DT_INT32
    number_attr: "N"
  }
  output_arg {
    name: "offset"
    type: DT_INT32
    number_attr: "N"
  }
  attr {
    name: "N"
    type: "int"
    has_minimum: true
    minimum: 2
  }
  summary: "Computes offsets of concat inputs within its output."
  description: "For example:\n\n```prettyprint\n# \'x\' is [2, 2, 7]\n# \'y\' is [2, 3, 7]\n# \'z\' is [2, 5, 7]\nconcat_offset(2, [x, y, z]) => [0, 0, 0], [0, 2, 0], [0, 5, 0]\n```"
}
op {
  name: "Conj"
  input_arg {
    name: "input"
    type_attr: "T"
  }
  output_arg {
    name: "output"
    type_attr: "T"
  }
  attr {
    name: "T"
    type: "type"
    default_value {
      type: DT_COMPLEX64
    }
    allowed_values {
      list {
        type: DT_COMPLEX64
        type: DT_COMPLEX128
      }
    }
  }
  summary: "Returns the complex conjugate of a complex number."
  description: "Given a tensor `input` of complex numbers, this operation returns a tensor of\ncomplex numbers that are the complex conjugate of each element in `input`. The\ncomplex numbers in `input` must be of the form \\\\(a + bj\\\\), where *a* is the\nreal part and *b* is the imaginary part.\n\nThe complex conjugate returned by this operation is of the form \\\\(a - bj\\\\).\n\nFor example:\n\n```\n# tensor \'input\' is [-2.25 + 4.75j, 3.25 + 5.75j]\ntf.conj(input) ==> [-2.25 - 4.75j, 3.25 - 5.75j]\n```"
}
op {
  name: "Const"
  output_arg {
    name: "output"
    type_attr: "dtype"
  }
  attr {
    name: "value"
    type: "tensor"
    description: "Attr `value` is the tensor to return."
  }
  attr {
    name: "dtype"
    type: "type"
  }
  summary: "Returns a constant tensor."
}
op {
  name: "ControlTrigger"
  summary: "Does nothing. Serves as a control trigger for scheduling. Only useful as a"
  description: "placeholder for control edges."
}
op {
  name: "Conv2D"
  input_arg {
    name: "input"
    type_attr: "T"
  }
  input_arg {
    name: "filter"
    type_attr: "T"
  }
  output_arg {
    name: "output"
    type_attr: "T"
  }
  attr {
    name: "T"
    type: "type"
    allowed_values {
      list {
        type: DT_FLOAT
        type: DT_DOUBLE
      }
    }
  }
  attr {
    name: "strides"
    type: "list(int)"
    description: "1-D of length 4.  The stride of the sliding window for each dimension\nof `input`. Must be in the same order as the dimension specified with format."
  }
  attr {
    name: "use_cudnn_on_gpu"
    type: "bool"
    default_value {
      b: true
    }
  }
  attr {
    name: "padding"
    type: "string"
    description: "The type of padding algorithm to use."
    allowed_values {
      list {
        s: "SAME"
        s: "VALID"
      }
    }
  }
  attr {
    name: "data_format"
    type: "string"
    default_value {
      s: "NHWC"
    }
    description: "Specify the data format of the input and output data. With the\ndefault format \"NHWC\", the data is stored in the order of:\n    [batch, in_height, in_width, in_channels].\nAlternatively, the format could be \"NCHW\", the data storage order of:\n    [batch, in_channels, in_height, in_width]."
    allowed_values {
      list {
        s: "NHWC"
        s: "NCHW"
      }
    }
  }
  summary: "Computes a 2-D convolution given 4-D `input` and `filter` tensors."
  description: "Given an input tensor of shape `[batch, in_height, in_width, in_channels]`\nand a filter / kernel tensor of shape\n`[filter_height, filter_width, in_channels, out_channels]`, this op\nperforms the following:\n\n1. Flattens the filter to a 2-D matrix with shape\n   `[filter_height * filter_width * in_channels, output_channels]`.\n2. Extracts image patches from the input tensor to form a *virtual*\n   tensor of shape `[batch, out_height, out_width,\n   filter_height * filter_width * in_channels]`.\n3. For each patch, right-multiplies the filter matrix and the image patch\n   vector.\n\nIn detail, with the default NHWC format,\n\n    output[b, i, j, k] =\n        sum_{di, dj, q} input[b, strides[1] * i + di, strides[2] * j + dj, q] *\n                        filter[di, dj, q, k]\n\nMust have `strides[0] = strides[3] = 1`.  For the most common case of the same\nhorizontal and vertices strides, `strides = [1, stride, stride, 1]`."
}
op {
  name: "Conv2DBackpropFilter"
  input_arg {
    name: "input"
    description: "4-D with shape `[batch, in_height, in_width, in_channels]`."
    type_attr: "T"
  }
  input_arg {
    name: "filter_sizes"
    description: "An integer vector representing the tensor shape of `filter`,\nwhere `filter` is a 4-D\n`[filter_height, filter_width, in_channels, out_channels]` tensor."
    type: DT_INT32
  }
  input_arg {
    name: "out_backprop"
    description: "4-D with shape `[batch, out_height, out_width, out_channels]`.\nGradients w.r.t. the output of the convolution."
    type_attr: "T"
  }
  output_arg {
    name: "output"
    description: "4-D with shape\n`[filter_height, filter_width, in_channels, out_channels]`.  Gradient w.r.t.\nthe `filter` input of the convolution."
    type_attr: "T"
  }
  attr {
    name: "T"
    type: "type"
    allowed_values {
      list {
        type: DT_FLOAT
        type: DT_DOUBLE
      }
    }
  }
  attr {
    name: "strides"
    type: "list(int)"
    description: "The stride of the sliding window for each dimension of the input\nof the convolution. Must be in the same order as the dimension specified with\nformat."
  }
  attr {
    name: "use_cudnn_on_gpu"
    type: "bool"
    default_value {
      b: true
    }
  }
  attr {
    name: "padding"
    type: "string"
    description: "The type of padding algorithm to use."
    allowed_values {
      list {
        s: "SAME"
        s: "VALID"
      }
    }
  }
  attr {
    name: "data_format"
    type: "string"
    default_value {
      s: "NHWC"
    }
    description: "Specify the data format of the input and output data. With the\ndefault format \"NHWC\", the data is stored in the order of:\n    [batch, in_height, in_width, in_channels].\nAlternatively, the format could be \"NCHW\", the data storage order of:\n    [batch, in_channels, in_height, in_width]."
    allowed_values {
      list {
        s: "NHWC"
        s: "NCHW"
      }
    }
  }
  summary: "Computes the gradients of convolution with respect to the filter."
}
op {
  name: "Conv2DBackpropInput"
  input_arg {
    name: "input_sizes"
    description: "An integer vector representing the shape of `input`,\nwhere `input` is a 4-D `[batch, height, width, channels]` tensor."
    type: DT_INT32
  }
  input_arg {
    name: "filter"
    description: "4-D with shape\n`[filter_height, filter_width, in_channels, out_channels]`."
    type_attr: "T"
  }
  input_arg {
    name: "out_backprop"
    description: "4-D with shape `[batch, out_height, out_width, out_channels]`.\nGradients w.r.t. the output of the convolution."
    type_attr: "T"
  }
  output_arg {
    name: "output"
    description: "4-D with shape `[batch, in_height, in_width, in_channels]`.  Gradient\nw.r.t. the input of the convolution."
    type_attr: "T"
  }
  attr {
    name: "T"
    type: "type"
    allowed_values {
      list {
        type: DT_FLOAT
        type: DT_DOUBLE
      }
    }
  }
  attr {
    name: "strides"
    type: "list(int)"
    description: "The stride of the sliding window for each dimension of the input\nof the convolution. Must be in the same order as the dimension specified with\nformat."
  }
  attr {
    name: "use_cudnn_on_gpu"
    type: "bool"
    default_value {
      b: true
    }
  }
  attr {
    name: "padding"
    type: "string"
    description: "The type of padding algorithm to use."
    allowed_values {
      list {
        s: "SAME"
        s: "VALID"
      }
    }
  }
  attr {
    name: "data_format"
    type: "string"
    default_value {
      s: "NHWC"
    }
    description: "Specify the data format of the input and output data. With the\ndefault format \"NHWC\", the data is stored in the order of:\n    [batch, in_height, in_width, in_channels].\nAlternatively, the format could be \"NCHW\", the data storage order of:\n    [batch, in_channels, in_height, in_width]."
    allowed_values {
      list {
        s: "NHWC"
        s: "NCHW"
      }
    }
  }
  summary: "Computes the gradients of convolution with respect to the input."
}
op {
  name: "Conv3D"
  input_arg {
    name: "input"
    description: "Shape `[batch, in_depth, in_height, in_width, in_channels]`."
    type_attr: "T"
  }
  input_arg {
    name: "filter"
    description: "Shape `[filter_depth, filter_height, filter_width, in_channels, out_channels]`.\n`in_channels` must match between `input` and `filter`."
    type_attr: "T"
  }
  output_arg {
    name: "output"
    type_attr: "T"
  }
  attr {
    name: "T"
    type: "type"
    allowed_values {
      list {
        type: DT_FLOAT
        type: DT_DOUBLE
        type: DT_INT64
        type: DT_INT32
        type: DT_UINT8
        type: DT_UINT16
        type: DT_INT16
        type: DT_INT8
        type: DT_COMPLEX64
        type: DT_COMPLEX128
        type: DT_QINT8
        type: DT_QUINT8
        type: DT_QINT32
        type: DT_HALF
      }
    }
  }
  attr {
    name: "strides"
    type: "list(int)"
    description: "1-D tensor of length 5. The stride of the sliding window for each\ndimension of `input`. Must have `strides[0] = strides[4] = 1`."
    has_minimum: true
    minimum: 5
  }
  attr {
    name: "padding"
    type: "string"
    description: "The type of padding algorithm to use."
    allowed_values {
      list {
        s: "SAME"
        s: "VALID"
      }
    }
  }
  summary: "Computes a 3-D convolution given 5-D `input` and `filter` tensors."
  description: "In signal processing, cross-correlation is a measure of similarity of\ntwo waveforms as a function of a time-lag applied to one of them. This\nis also known as a sliding dot product or sliding inner-product.\n\nOur Conv3D implements a form of cross-correlation."
}
op {
  name: "Conv3DBackpropFilter"
  input_arg {
    name: "input"
    description: "Shape `[batch, depth, rows, cols, in_channels]`."
    type_attr: "T"
  }
  input_arg {
    name: "filter"
    description: "Shape `[depth, rows, cols, in_channels, out_channels]`.\n`in_channels` must match between `input` and `filter`."
    type_attr: "T"
  }
  input_arg {
    name: "out_backprop"
    description: "Backprop signal of shape `[batch, out_depth, out_rows, out_cols, out_channels]`."
    type_attr: "T"
  }
  output_arg {
    name: "output"
    type_attr: "T"
  }
  attr {
    name: "T"
    type: "type"
    allowed_values {
      list {
        type: DT_FLOAT
        type: DT_DOUBLE
        type: DT_INT64
        type: DT_INT32
        type: DT_UINT8
        type: DT_UINT16
        type: DT_INT16
        type: DT_INT8
        type: DT_COMPLEX64
        type: DT_COMPLEX128
        type: DT_QINT8
        type: DT_QUINT8
        type: DT_QINT32
        type: DT_HALF
      }
    }
  }
  attr {
    name: "strides"
    type: "list(int)"
    description: "1-D tensor of length 5. The stride of the sliding window for each\ndimension of `input`. Must have `strides[0] = strides[4] = 1`."
    has_minimum: true
    minimum: 5
  }
  attr {
    name: "padding"
    type: "string"
    description: "The type of padding algorithm to use."
    allowed_values {
      list {
        s: "SAME"
        s: "VALID"
      }
    }
  }
  summary: "Computes the gradients of 3D convolution with respect to the filter."
}
op {
  name: "Conv3DBackpropInput"
  input_arg {
    name: "input"
    description: "Shape `[batch, depth, rows, cols, in_channels]`."
    type_attr: "T"
  }
  input_arg {
    name: "filter"
    description: "Shape `[depth, rows, cols, in_channels, out_channels]`.\n`in_channels` must match between `input` and `filter`."
    type_attr: "T"
  }
  input_arg {
    name: "out_backprop"
    description: "Backprop signal of shape `[batch, out_depth, out_rows, out_cols, out_channels]`."
    type_attr: "T"
  }
  output_arg {
    name: "output"
    type_attr: "T"
  }
  attr {
    name: "T"
    type: "type"
    allowed_values {
      list {
        type: DT_FLOAT
        type: DT_DOUBLE
        type: DT_INT64
        type: DT_INT32
        type: DT_UINT8
        type: DT_UINT16
        type: DT_INT16
        type: DT_INT8
        type: DT_COMPLEX64
        type: DT_COMPLEX128
        type: DT_QINT8
        type: DT_QUINT8
        type: DT_QINT32
        type: DT_HALF
      }
    }
  }
  attr {
    name: "strides"
    type: "list(int)"
    description: "1-D tensor of length 5. The stride of the sliding window for each\ndimension of `input`. Must have `strides[0] = strides[4] = 1`."
    has_minimum: true
    minimum: 5
  }
  attr {
    name: "padding"
    type: "string"
    description: "The type of padding algorithm to use."
    allowed_values {
      list {
        s: "SAME"
        s: "VALID"
      }
    }
  }
  summary: "Computes the gradients of 3D convolution with respect to the input."
}
op {
  name: "Cos"
  input_arg {
    name: "x"
    type_attr: "T"
  }
  output_arg {
    name: "y"
    type_attr: "T"
  }
  attr {
    name: "T"
    type: "type"
    allowed_values {
      list {
        type: DT_HALF
        type: DT_FLOAT
        type: DT_DOUBLE
        type: DT_INT32
        type: DT_INT64
        type: DT_COMPLEX64
        type: DT_COMPLEX128
      }
    }
  }
  summary: "Computes cos of x element-wise."
}
op {
  name: "CountUpTo"
  input_arg {
    name: "ref"
    description: "Should be from a scalar `Variable` node."
    type_attr: "T"
    is_ref: true
  }
  output_arg {
    name: "output"
    description: "A copy of the input before increment. If nothing else modifies the\ninput, the values produced will all be distinct."
    type_attr: "T"
  }
  attr {
    name: "limit"
    type: "int"
    description: "If incrementing ref would bring it above limit, instead generates an\n\'OutOfRange\' error."
  }
  attr {
    name: "T"
    type: "type"
    allowed_values {
      list {
        type: DT_INT32
        type: DT_INT64
      }
    }
  }
  summary: "Increments \'ref\' until it reaches \'limit\'."
  description: "This operation outputs \"ref\" after the update is done.  This makes it\neasier to chain operations that need to use the updated value."
}
op {
  name: "Cross"
  input_arg {
    name: "a"
    description: "A tensor containing 3-element vectors."
    type_attr: "T"
  }
  input_arg {
    name: "b"
    description: "Another tensor, of same type and shape as `a`."
    type_attr: "T"
  }
  output_arg {
    name: "product"
    description: "Pairwise cross product of the vectors in `a` and `b`."
    type_attr: "T"
  }
  attr {
    name: "T"
    type: "type"
    allowed_values {
      list {
        type: DT_FLOAT
        type: DT_DOUBLE
        type: DT_INT32
        type: DT_INT64
        type: DT_UINT8
        type: DT_INT16
        type: DT_INT8
        type: DT_UINT16
        type: DT_HALF
      }
    }
  }
  summary: "Compute the pairwise cross product."
  description: "`a` and `b` must be the same shape; they can either be simple 3-element vectors,\nor any shape where the innermost dimension is 3. In the latter case, each pair\nof corresponding 3-element vectors is cross-multiplied independently."
}
op {
  name: "DecodeCSV"
  input_arg {
    name: "records"
    description: "Each string is a record/row in the csv and all records should have\nthe same format."
    type: DT_STRING
  }
  input_arg {
    name: "record_defaults"
    description: "One tensor per column of the input record, with either a\nscalar default value for that column or empty if the column is required."
    type_list_attr: "OUT_TYPE"
  }
  output_arg {
    name: "output"
    description: "Each tensor will have the same shape as records."
    type_list_attr: "OUT_TYPE"
  }
  attr {
    name: "OUT_TYPE"
    type: "list(type)"
    has_minimum: true
    minimum: 1
    allowed_values {
      list {
        type: DT_FLOAT
        type: DT_INT32
        type: DT_INT64
        type: DT_STRING
      }
    }
  }
  attr {
    name: "field_delim"
    type: "string"
    default_value {
      s: ","
    }
    description: "delimiter to separate fields in a record."
  }
  summary: "Convert CSV records to tensors. Each column maps to one tensor."
  description: "RFC 4180 format is expected for the CSV records.\n(https://tools.ietf.org/html/rfc4180)\nNote that we allow leading and trailing spaces with int or float field."
}
op {
  name: "DecodeJSONExample"
  input_arg {
    name: "json_examples"
    description: "Each string is a JSON object serialized according to the JSON\nmapping of the Example proto."
    type: DT_STRING
  }
  output_arg {
    name: "binary_examples"
    description: "Each string is a binary Example protocol buffer corresponding\nto the respective element of `json_examples`."
    type: DT_STRING
  }
  summary: "Convert JSON-encoded Example records to binary protocol buffer strings."
  description: "This op translates a tensor containing Example records, encoded using\nthe [standard JSON\nmapping](https://developers.google.com/protocol-buffers/docs/proto3#json),\ninto a tensor containing the same records encoded as binary protocol\nbuffers. The resulting tensor can then be fed to any of the other\nExample-parsing ops."
}
op {
  name: "DecodeJpeg"
  input_arg {
    name: "contents"
    description: "0-D.  The JPEG-encoded image."
    type: DT_STRING
  }
  output_arg {
    name: "image"
    description: "3-D with shape `[height, width, channels]`.."
    type: DT_UINT8
  }
  attr {
    name: "channels"
    type: "int"
    default_value {
      i: 0
    }
    description: "Number of color channels for the decoded image."
  }
  attr {
    name: "ratio"
    type: "int"
    default_value {
      i: 1
    }
    description: "Downscaling ratio."
  }
  attr {
    name: "fancy_upscaling"
    type: "bool"
    default_value {
      b: true
    }
    description: "If true use a slower but nicer upscaling of the\nchroma planes (yuv420/422 only)."
  }
  attr {
    name: "try_recover_truncated"
    type: "bool"
    default_value {
      b: false
    }
    description: "If true try to recover an image from truncated input."
  }
  attr {
    name: "acceptable_fraction"
    type: "float"
    default_value {
      f: 1
    }
    description: "The minimum required fraction of lines before a truncated\ninput is accepted."
  }
  summary: "Decode a JPEG-encoded image to a uint8 tensor."
  description: "The attr `channels` indicates the desired number of color channels for the\ndecoded image.\n\nAccepted values are:\n\n*   0: Use the number of channels in the JPEG-encoded image.\n*   1: output a grayscale image.\n*   3: output an RGB image.\n\nIf needed, the JPEG-encoded image is transformed to match the requested number\nof color channels.\n\nThe attr `ratio` allows downscaling the image by an integer factor during\ndecoding.  Allowed values are: 1, 2, 4, and 8.  This is much faster than\ndownscaling the image later."
}
op {
  name: "DecodePng"
  input_arg {
    name: "contents"
    description: "0-D.  The PNG-encoded image."
    type: DT_STRING
  }
  output_arg {
    name: "image"
    description: "3-D with shape `[height, width, channels]`."
    type_attr: "dtype"
  }
  attr {
    name: "channels"
    type: "int"
    default_value {
      i: 0
    }
    description: "Number of color channels for the decoded image."
  }
  attr {
    name: "dtype"
    type: "type"
    default_value {
      type: DT_UINT8
    }
    allowed_values {
      list {
        type: DT_UINT8
        type: DT_UINT16
      }
    }
  }
  summary: "Decode a PNG-encoded image to a uint8 or uint16 tensor."
  description: "The attr `channels` indicates the desired number of color channels for the\ndecoded image.\n\nAccepted values are:\n\n*   0: Use the number of channels in the PNG-encoded image.\n*   1: output a grayscale image.\n*   3: output an RGB image.\n*   4: output an RGBA image.\n\nIf needed, the PNG-encoded image is transformed to match the requested number\nof color channels."
}
op {
  name: "DecodeRaw"
  input_arg {
    name: "bytes"
    description: "All the elements must have the same length."
    type: DT_STRING
  }
  output_arg {
    name: "output"
    description: "A Tensor with one more dimension than the input `bytes`.  The\nadded dimension will have size equal to the length of the elements\nof `bytes` divided by the number of bytes to represent `out_type`."
    type_attr: "out_type"
  }
  attr {
    name: "out_type"
    type: "type"
    allowed_values {
      list {
        type: DT_FLOAT
        type: DT_DOUBLE
        type: DT_INT32
        type: DT_UINT8
        type: DT_INT16
        type: DT_INT8
        type: DT_INT64
      }
    }
  }
  attr {
    name: "little_endian"
    type: "bool"
    default_value {
      b: true
    }
    description: "Whether the input `bytes` are in little-endian order.\nIgnored for `out_type` values that are stored in a single byte like\n`uint8`."
  }
  summary: "Reinterpret the bytes of a string as a vector of numbers."
}
op {
  name: "DeleteSessionTensor"
  input_arg {
    name: "handle"
    description: "The handle for a tensor stored in the session state."
    type: DT_STRING
  }
  summary: "Delete the tensor specified by its handle in the session."
}
op {
  name: "DepthToSpace"
  input_arg {
    name: "input"
    type_attr: "T"
  }
  output_arg {
    name: "output"
    type_attr: "T"
  }
  attr {
    name: "T"
    type: "type"
  }
  attr {
    name: "block_size"
    type: "int"
    description: "The size of the spatial block, same as in Space2Depth."
  }
  summary: "DepthToSpace for tensors of type T."
  description: "Rearranges data from depth into blocks of spatial data.\nThis is the reverse transformation of SpaceToDepth. More specifically,\nthis op outputs a copy of the input tensor where values from the `depth`\ndimension are moved in spatial blocks to the `height` and `width` dimensions.\nThe attr `block_size` indicates the input block size and how the data is moved.\n\n  * Chunks of data of size `block_size * block_size` from depth are rearranged\n    into non-overlapping blocks of size `block_size x block_size`\n  * The width the output tensor is `input_depth * block_size`, whereas the\n    height is `input_height * block_size`.\n  * The depth of the input tensor must be divisible by\n    `block_size * block_size`.\n\nThat is, assuming the input is in the shape:\n`[batch, height, width, depth]`,\nthe shape of the output will be:\n`[batch, height*block_size, width*block_size, depth/(block_size*block_size)]`\n\nThis operation requires that the input tensor be of rank 4, and that\n`block_size` be >=1 and that `block_size * block_size` be a divisor of the\ninput depth.\n\nThis operation is useful for resizing the activations between convolutions\n(but keeping all data), e.g. instead of pooling. It is also useful for training\npurely convolutional models.\n\nFor example, given this input of shape `[1, 1, 1, 4]`, and a block size of 2:\n\n```prettyprint\nx = [[[[1, 2, 3, 4]]]]\n\n```\n\nThis operation will output a tensor of shape `[1, 2, 2, 1]`:\n\n```prettyprint\n   [[[[1], [2]],\n     [[3], [4]]]]\n```\n\nHere, the input has a batch of 1 and each batch element has shape `[1, 1, 4]`,\nthe corresponding output will have 2x2 elements and will have a depth of\n1 channel (1 = `4 / (block_size * block_size)`).\nThe output element shape is `[2, 2, 1]`.\n\nFor an input tensor with larger depth, here of shape `[1, 1, 1, 12]`, e.g.\n\n```prettyprint\nx = [[[[1, 2, 3, 4, 5, 6, 7, 8, 9, 10, 11, 12]]]]\n```\n\nThis operation, for block size of 2, will return the following tensor of shape\n`[1, 2, 2, 3]`\n\n```prettyprint\n   [[[[1, 2, 3], [4, 5, 6]],\n     [[7, 8, 9], [10, 11, 12]]]]\n\n```\n\nSimilarly, for the following input of shape `[1 2 2 4]`, and a block size of 2:\n\n```prettyprint\nx =  [[[[1, 2, 3, 4],\n       [5, 6, 7, 8]],\n      [[9, 10, 11, 12],\n       [13, 14, 15, 16]]]]\n```\n\nthe operator will return the following tensor of shape `[1 4 4 1]`:\n\n```prettyprint\nx = [[ [1],   [2],  [5],  [6]],\n     [ [3],   [4],  [7],  [8]],\n     [ [9],  [10], [13],  [14]],\n     [ [11], [12], [15],  [16]]]\n\n```"
}
op {
  name: "DepthwiseConv2dNative"
  input_arg {
    name: "input"
    type_attr: "T"
  }
  input_arg {
    name: "filter"
    type_attr: "T"
  }
  output_arg {
    name: "output"
    type_attr: "T"
  }
  attr {
    name: "T"
    type: "type"
    allowed_values {
      list {
        type: DT_FLOAT
        type: DT_DOUBLE
      }
    }
  }
  attr {
    name: "strides"
    type: "list(int)"
    description: "1-D of length 4.  The stride of the sliding window for each dimension\nof `input`."
  }
  attr {
    name: "padding"
    type: "string"
    description: "The type of padding algorithm to use."
    allowed_values {
      list {
        s: "SAME"
        s: "VALID"
      }
    }
  }
  summary: "Computes a 2-D depthwise convolution given 4-D `input` and `filter` tensors."
  description: "Given an input tensor of shape `[batch, in_height, in_width, in_channels]`\nand a filter / kernel tensor of shape\n`[filter_height, filter_width, in_channels, channel_multiplier]`, containing\n`in_channels` convolutional filters of depth 1, `depthwise_conv2d` applies\na different filter to each input channel (expanding from 1 channel to\n`channel_multiplier` channels for each), then concatenates the results\ntogether. Thus, the output has `in_channels * channel_multiplier` channels.\n\nfor k in 0..in_channels-1\n  for q in 0..channel_multiplier-1\n    output[b, i, j, k * channel_multiplier + q] =\n      sum_{di, dj} input[b, strides[1] * i + di, strides[2] * j + dj, k] *\n                        filter[di, dj, k, q]\n\nMust have `strides[0] = strides[3] = 1`.  For the most common case of the same\nhorizontal and vertices strides, `strides = [1, stride, stride, 1]`."
}
op {
  name: "DepthwiseConv2dNativeBackpropFilter"
  input_arg {
    name: "input"
    description: "4-D with shape `[batch, in_height, in_width, in_channels]`."
    type_attr: "T"
  }
  input_arg {
    name: "filter_sizes"
    description: "An integer vector representing the tensor shape of `filter`,\nwhere `filter` is a 4-D\n`[filter_height, filter_width, in_channels, depthwise_multiplier]` tensor."
    type: DT_INT32
  }
  input_arg {
    name: "out_backprop"
    description: "4-D with shape `[batch, out_height, out_width, out_channels]`.\nGradients w.r.t. the output of the convolution."
    type_attr: "T"
  }
  output_arg {
    name: "output"
    description: "4-D with shape\n`[filter_height, filter_width, in_channels, out_channels]`.  Gradient w.r.t.\nthe `filter` input of the convolution."
    type_attr: "T"
  }
  attr {
    name: "T"
    type: "type"
    allowed_values {
      list {
        type: DT_FLOAT
        type: DT_DOUBLE
      }
    }
  }
  attr {
    name: "strides"
    type: "list(int)"
    description: "The stride of the sliding window for each dimension of the input\nof the convolution."
  }
  attr {
    name: "padding"
    type: "string"
    description: "The type of padding algorithm to use."
    allowed_values {
      list {
        s: "SAME"
        s: "VALID"
      }
    }
  }
  summary: "Computes the gradients of depthwise convolution with respect to the filter."
}
op {
  name: "DepthwiseConv2dNativeBackpropInput"
  input_arg {
    name: "input_sizes"
    description: "An integer vector representing the shape of `input`,\nwhere `input` is a 4-D `[batch, height, width, channels]` tensor."
    type: DT_INT32
  }
  input_arg {
    name: "filter"
    description: "4-D with shape\n`[filter_height, filter_width, in_channels, depthwise_multiplier]`."
    type_attr: "T"
  }
  input_arg {
    name: "out_backprop"
    description: "4-D with shape `[batch, out_height, out_width, out_channels]`.\nGradients w.r.t. the output of the convolution."
    type_attr: "T"
  }
  output_arg {
    name: "output"
    description: "4-D with shape `[batch, in_height, in_width, in_channels]`.  Gradient\nw.r.t. the input of the convolution."
    type_attr: "T"
  }
  attr {
    name: "T"
    type: "type"
    allowed_values {
      list {
        type: DT_FLOAT
        type: DT_DOUBLE
      }
    }
  }
  attr {
    name: "strides"
    type: "list(int)"
    description: "The stride of the sliding window for each dimension of the input\nof the convolution."
  }
  attr {
    name: "padding"
    type: "string"
    description: "The type of padding algorithm to use."
    allowed_values {
      list {
        s: "SAME"
        s: "VALID"
      }
    }
  }
  summary: "Computes the gradients of depthwise convolution with respect to the input."
}
op {
  name: "DeserializeManySparse"
  input_arg {
    name: "serialized_sparse"
    description: "2-D, The `N` serialized `SparseTensor` objects.\nMust have 3 columns."
    type: DT_STRING
  }
  output_arg {
    name: "sparse_indices"
    type: DT_INT64
  }
  output_arg {
    name: "sparse_values"
    type_attr: "dtype"
  }
  output_arg {
    name: "sparse_shape"
    type: DT_INT64
  }
  attr {
    name: "dtype"
    type: "type"
    description: "The `dtype` of the serialized `SparseTensor` objects."
  }
  summary: "Deserialize and concatenate `SparseTensors` from a serialized minibatch."
  description: "The input `serialized_sparse` must be a string matrix of shape `[N x 3]` where\n`N` is the minibatch size and the rows correspond to packed outputs of\n`SerializeSparse`.  The ranks of the original `SparseTensor` objects\nmust all match.  When the final `SparseTensor` is created, it has rank one\nhigher than the ranks of the incoming `SparseTensor` objects\n(they have been concatenated along a new row dimension).\n\nThe output `SparseTensor` object\'s shape values for all dimensions but the\nfirst are the max across the input `SparseTensor` objects\' shape values\nfor the corresponding dimensions.  Its first shape value is `N`, the minibatch\nsize.\n\nThe input `SparseTensor` objects\' indices are assumed ordered in\nstandard lexicographic order.  If this is not the case, after this\nstep run `SparseReorder` to restore index ordering.\n\nFor example, if the serialized input is a `[2 x 3]` matrix representing two\noriginal `SparseTensor` objects:\n\n    index = [ 0]\n            [10]\n            [20]\n    values = [1, 2, 3]\n    shape = [50]\n\nand\n\n    index = [ 2]\n            [10]\n    values = [4, 5]\n    shape = [30]\n\nthen the final deserialized `SparseTensor` will be:\n\n    index = [0  0]\n            [0 10]\n            [0 20]\n            [1  2]\n            [1 10]\n    values = [1, 2, 3, 4, 5]\n    shape = [2 50]"
}
op {
  name: "DestroyTemporaryVariable"
  input_arg {
    name: "ref"
    description: "A reference to the temporary variable tensor."
    type_attr: "T"
    is_ref: true
  }
  output_arg {
    name: "value"
    type_attr: "T"
  }
  attr {
    name: "T"
    type: "type"
  }
  attr {
    name: "var_name"
    type: "string"
    description: "Name of the temporary variable, usually the name of the matching\n\'TemporaryVariable\' op."
  }
  summary: "Destroys the temporary variable and returns its final value."
  description: "Sets output to the value of the Tensor pointed to by \'ref\', then destroys\nthe temporary variable called \'var_name\'.\nAll other uses of \'ref\' *must* have executed before this op.\nThis is typically achieved by chaining the ref through each assign op, or by\nusing control dependencies.\n\nOutputs the final value of the tensor pointed to by \'ref\'."
}
op {
  name: "Diag"
  input_arg {
    name: "diagonal"
    description: "Rank k tensor where k is at most 3."
    type_attr: "T"
  }
  output_arg {
    name: "output"
    type_attr: "T"
  }
  attr {
    name: "T"
    type: "type"
    allowed_values {
      list {
        type: DT_FLOAT
        type: DT_DOUBLE
        type: DT_INT32
        type: DT_INT64
<<<<<<< HEAD
				type: DT_COMPLEX64
=======
        type: DT_COMPLEX64
>>>>>>> 3354ab2e
      }
    }
  }
  summary: "Returns a diagonal tensor with a given diagonal values."
  description: "Given a `diagonal`, this operation returns a tensor with the `diagonal` and\neverything else padded with zeros. The diagonal is computed as follows:\n\nAssume `diagonal` has dimensions [D1,..., Dk], then the output is a tensor of\nrank 2k with dimensions [D1,..., Dk, D1,..., Dk] where:\n\n`output[i1,..., ik, i1,..., ik] = diagonal[i1, ..., ik]` and 0 everywhere else.\n\nFor example:\n\n```prettyprint\n# \'diagonal\' is [1, 2, 3, 4]\ntf.diag(diagonal) ==> [[1, 0, 0, 0]\n                       [0, 2, 0, 0]\n                       [0, 0, 3, 0]\n                       [0, 0, 0, 4]]\n```"
}
op {
  name: "DiagPart"
  input_arg {
    name: "input"
    description: "Rank k tensor where k is 2, 4, or 6."
    type_attr: "T"
  }
  output_arg {
    name: "diagonal"
    description: "The extracted diagonal."
    type_attr: "T"
  }
  attr {
    name: "T"
    type: "type"
    allowed_values {
      list {
        type: DT_FLOAT
        type: DT_DOUBLE
        type: DT_INT32
        type: DT_INT64
<<<<<<< HEAD
				type: DT_COMPLEX64
=======
        type: DT_COMPLEX64
>>>>>>> 3354ab2e
      }
    }
  }
  summary: "Returns the diagonal part of the tensor."
  description: "This operation returns a tensor with the `diagonal` part\nof the `input`. The `diagonal` part is computed as follows:\n\nAssume `input` has dimensions `[D1,..., Dk, D1,..., Dk]`, then the output is a\ntensor of rank `k` with dimensions `[D1,..., Dk]` where:\n\n`diagonal[i1,..., ik] = input[i1, ..., ik, i1,..., ik]`.\n\nFor example:\n\n```prettyprint\n# \'input\' is [[1, 0, 0, 0]\n              [0, 2, 0, 0]\n              [0, 0, 3, 0]\n              [0, 0, 0, 4]]\n\ntf.diag_part(input) ==> [1, 2, 3, 4]\n```"
}
op {
  name: "Digamma"
  input_arg {
    name: "x"
    type_attr: "T"
  }
  output_arg {
    name: "y"
    type_attr: "T"
  }
  attr {
    name: "T"
    type: "type"
    allowed_values {
      list {
        type: DT_HALF
        type: DT_FLOAT
        type: DT_DOUBLE
        type: DT_INT32
        type: DT_INT64
        type: DT_COMPLEX64
        type: DT_COMPLEX128
      }
    }
  }
  summary: "Computes Psi, the derivative of Lgamma (the log of the absolute value of"
  description: "`Gamma(x)`), element-wise."
}
op {
  name: "Div"
  input_arg {
    name: "x"
    type_attr: "T"
  }
  input_arg {
    name: "y"
    type_attr: "T"
  }
  output_arg {
    name: "z"
    type_attr: "T"
  }
  attr {
    name: "T"
    type: "type"
    allowed_values {
      list {
        type: DT_HALF
        type: DT_FLOAT
        type: DT_DOUBLE
        type: DT_UINT8
        type: DT_INT8
        type: DT_INT16
        type: DT_INT32
        type: DT_INT64
        type: DT_COMPLEX64
        type: DT_COMPLEX128
      }
    }
  }
  summary: "Returns x / y element-wise."
}
op {
  name: "DrawBoundingBoxes"
  input_arg {
    name: "images"
    description: "4-D with shape `[batch, height, width, depth]`. A batch of images."
    type: DT_FLOAT
  }
  input_arg {
    name: "boxes"
    description: "3-D with shape `[batch, num_bounding_boxes, 4]` containing bounding\nboxes."
    type: DT_FLOAT
  }
  output_arg {
    name: "output"
    description: "4-D with the same shape as `images`. The batch of input images with\nbounding boxes drawn on the images."
    type: DT_FLOAT
  }
  summary: "Draw bounding boxes on a batch of images."
  description: "Outputs a copy of `images` but draws on top of the pixels zero or more bounding\nboxes specified by the locations in `boxes`. The coordinates of the each\nbounding box in `boxes are encoded as `[y_min, x_min, y_max, x_max]`. The\nbounding box coordinates are floats in `[0.0, 1.0]` relative to the width and\nheight of the underlying image.\n\nFor example, if an image is 100 x 200 pixels and the bounding box is\n`[0.1, 0.5, 0.2, 0.9]`, the bottom-left and upper-right coordinates of the\nbounding box will be `(10, 40)` to `(50, 180)`.\n\nParts of the bounding box may fall outside the image."
}
op {
  name: "DynamicPartition"
  input_arg {
    name: "data"
    type_attr: "T"
  }
  input_arg {
    name: "partitions"
    description: "Any shape.  Indices in the range `[0, num_partitions)`."
    type: DT_INT32
  }
  output_arg {
    name: "outputs"
    type_attr: "T"
    number_attr: "num_partitions"
  }
  attr {
    name: "num_partitions"
    type: "int"
    description: "The number of partitions to output."
    has_minimum: true
    minimum: 1
  }
  attr {
    name: "T"
    type: "type"
  }
  summary: "Partitions `data` into `num_partitions` tensors using indices from `partitions`."
  description: "For each index tuple `js` of size `partitions.ndim`, the slice `data[js, ...]`\nbecomes part of `outputs[partitions[js]]`.  The slices with `partitions[js] = i`\nare placed in `outputs[i]` in lexicographic order of `js`, and the first\ndimension of `outputs[i]` is the number of entries in `partitions` equal to `i`.\nIn detail,\n\n    outputs[i].shape = [sum(partitions == i)] + data.shape[partitions.ndim:]\n\n    outputs[i] = pack([data[js, ...] for js if partitions[js] == i])\n\n`data.shape` must start with `partitions.shape`.\n\nFor example:\n\n    # Scalar partitions\n    partitions = 1\n    num_partitions = 2\n    data = [10, 20]\n    outputs[0] = []  # Empty with shape [0, 2]\n    outputs[1] = [[10, 20]]\n\n    # Vector partitions\n    partitions = [0, 0, 1, 1, 0]\n    num_partitions = 2\n    data = [10, 20, 30, 40, 50]\n    outputs[0] = [10, 20, 50]\n    outputs[1] = [30, 40]\n\n<div style=\"width:70%; margin:auto; margin-bottom:10px; margin-top:20px;\">\n<img style=\"width:100%\" src=\"../../images/DynamicPartition.png\" alt>\n</div>"
}
op {
  name: "DynamicStitch"
  input_arg {
    name: "indices"
    type: DT_INT32
    number_attr: "N"
  }
  input_arg {
    name: "data"
    type_attr: "T"
    number_attr: "N"
  }
  output_arg {
    name: "merged"
    type_attr: "T"
  }
  attr {
    name: "N"
    type: "int"
    has_minimum: true
    minimum: 2
  }
  attr {
    name: "T"
    type: "type"
  }
  summary: "Interleave the values from the `data` tensors into a single tensor."
  description: "Builds a merged tensor such that\n\n    merged[indices[m][i, ..., j], ...] = data[m][i, ..., j, ...]\n\nFor example, if each `indices[m]` is scalar or vector, we have\n\n    # Scalar indices\n    merged[indices[m], ...] = data[m][...]\n\n    # Vector indices\n    merged[indices[m][i], ...] = data[m][i, ...]\n\nEach `data[i].shape` must start with the corresponding `indices[i].shape`,\nand the rest of `data[i].shape` must be constant w.r.t. `i`.  That is, we\nmust have `data[i].shape = indices[i].shape + constant`.  In terms of this\n`constant`, the output shape is\n\n    merged.shape = [max(indices)] + constant\n\nValues are merged in order, so if an index appears in both `indices[m][i]` and\n`indices[n][j]` for `(m,i) < (n,j)` the slice `data[n][j]` will appear in the\nmerged result.\n\nFor example:\n\n    indices[0] = 6\n    indices[1] = [4, 1]\n    indices[2] = [[5, 2], [0, 3]]\n    data[0] = [61, 62]\n    data[1] = [[41, 42], [11, 12]]\n    data[2] = [[[51, 52], [21, 22]], [[1, 2], [31, 32]]]\n    merged = [[1, 2], [11, 12], [21, 22], [31, 32], [41, 42],\n              [51, 52], [61, 62]]\n\n<div style=\"width:70%; margin:auto; margin-bottom:10px; margin-top:20px;\">\n<img style=\"width:100%\" src=\"../../images/DynamicStitch.png\" alt>\n</div>"
}
op {
  name: "EditDistance"
  input_arg {
    name: "hypothesis_indices"
    description: "The indices of the hypothesis list SparseTensor.\nThis is an N x R int64 matrix."
    type: DT_INT64
  }
  input_arg {
    name: "hypothesis_values"
    description: "The values of the hypothesis list SparseTensor.\nThis is an N-length vector."
    type_attr: "T"
  }
  input_arg {
    name: "hypothesis_shape"
    description: "The shape of the hypothesis list SparseTensor.\nThis is an R-length vector."
    type: DT_INT64
  }
  input_arg {
    name: "truth_indices"
    description: "The indices of the truth list SparseTensor.\nThis is an M x R int64 matrix."
    type: DT_INT64
  }
  input_arg {
    name: "truth_values"
    description: "The values of the truth list SparseTensor.\nThis is an M-length vector."
    type_attr: "T"
  }
  input_arg {
    name: "truth_shape"
    description: "truth indices, vector."
    type: DT_INT64
  }
  output_arg {
    name: "output"
    description: "A dense float tensor with rank R - 1.\n\nFor the example input:\n\n    // hypothesis represents a 2x1 matrix with variable-length values:\n    //   (0,0) = [\"a\"]\n    //   (1,0) = [\"b\"]\n    hypothesis_indices = [[0, 0, 0],\n                          [1, 0, 0]]\n    hypothesis_values = [\"a\", \"b\"]\n    hypothesis_shape = [2, 1, 1]\n\n    // truth represents a 2x2 matrix with variable-length values:\n    //   (0,0) = []\n    //   (0,1) = [\"a\"]\n    //   (1,0) = [\"b\", \"c\"]\n    //   (1,1) = [\"a\"]\n    truth_indices = [[0, 1, 0],\n                     [1, 0, 0],\n                     [1, 0, 1],\n                     [1, 1, 0]]\n    truth_values = [\"a\", \"b\", \"c\", \"a\"]\n    truth_shape = [2, 2, 2]\n    normalize = true\n\nThe output will be:\n\n    // output is a 2x2 matrix with edit distances normalized by truth lengths.\n    output = [[inf, 1.0],  // (0,0): no truth, (0,1): no hypothesis\n              [0.5, 1.0]]  // (1,0): addition, (1,1): no hypothesis"
    type: DT_FLOAT
  }
  attr {
    name: "normalize"
    type: "bool"
    default_value {
      b: true
    }
    description: "boolean (if true, edit distances are normalized by length of truth).\n\nThe output is:"
  }
  attr {
    name: "T"
    type: "type"
  }
  summary: "Computes the (possibly normalized) Levenshtein Edit Distance."
  description: "The inputs are variable-length sequences provided by SparseTensors\n  (hypothesis_indices, hypothesis_values, hypothesis_shape)\nand\n  (truth_indices, truth_values, truth_shape).\n\nThe inputs are:"
}
op {
  name: "Elu"
  input_arg {
    name: "features"
    type_attr: "T"
  }
  output_arg {
    name: "activations"
    type_attr: "T"
  }
  attr {
    name: "T"
    type: "type"
    allowed_values {
      list {
        type: DT_FLOAT
        type: DT_DOUBLE
      }
    }
  }
  summary: "Computes exponential linear: `exp(features) - 1` if < 0, `features` otherwise."
  description: "See [Fast and Accurate Deep Network Learning by Exponential Linear Units (ELUs)\n](http://arxiv.org/abs/1511.07289)"
}
op {
  name: "EluGrad"
  input_arg {
    name: "gradients"
    description: "The backpropagated gradients to the corresponding Elu operation."
    type_attr: "T"
  }
  input_arg {
    name: "outputs"
    description: "The outputs of the corresponding Elu operation."
    type_attr: "T"
  }
  output_arg {
    name: "backprops"
    description: "The gradients: `gradients * (outputs + 1)` if outputs < 0,\n`gradients` otherwise."
    type_attr: "T"
  }
  attr {
    name: "T"
    type: "type"
    allowed_values {
      list {
        type: DT_FLOAT
        type: DT_DOUBLE
      }
    }
  }
  summary: "Computes gradients for the exponential linear (Elu) operation."
}
op {
  name: "EncodeJpeg"
  input_arg {
    name: "image"
    description: "3-D with shape `[height, width, channels]`."
    type: DT_UINT8
  }
  output_arg {
    name: "contents"
    description: "0-D. JPEG-encoded image."
    type: DT_STRING
  }
  attr {
    name: "format"
    type: "string"
    default_value {
      s: ""
    }
    description: "Per pixel image format."
    allowed_values {
      list {
        s: ""
        s: "grayscale"
        s: "rgb"
      }
    }
  }
  attr {
    name: "quality"
    type: "int"
    default_value {
      i: 95
    }
    description: "Quality of the compression from 0 to 100 (higher is better and slower)."
  }
  attr {
    name: "progressive"
    type: "bool"
    default_value {
      b: false
    }
    description: "If True, create a JPEG that loads progressively (coarse to fine)."
  }
  attr {
    name: "optimize_size"
    type: "bool"
    default_value {
      b: false
    }
    description: "If True, spend CPU/RAM to reduce size with no quality change."
  }
  attr {
    name: "chroma_downsampling"
    type: "bool"
    default_value {
      b: true
    }
    description: "See http://en.wikipedia.org/wiki/Chroma_subsampling."
  }
  attr {
    name: "density_unit"
    type: "string"
    default_value {
      s: "in"
    }
    description: "Unit used to specify `x_density` and `y_density`:\npixels per inch (`\'in\'`) or centimeter (`\'cm\'`)."
    allowed_values {
      list {
        s: "in"
        s: "cm"
      }
    }
  }
  attr {
    name: "x_density"
    type: "int"
    default_value {
      i: 300
    }
    description: "Horizontal pixels per density unit."
  }
  attr {
    name: "y_density"
    type: "int"
    default_value {
      i: 300
    }
    description: "Vertical pixels per density unit."
  }
  attr {
    name: "xmp_metadata"
    type: "string"
    default_value {
      s: ""
    }
    description: "If not empty, embed this XMP metadata in the image header."
  }
  summary: "JPEG-encode an image."
  description: "`image` is a 3-D uint8 Tensor of shape `[height, width, channels]`.\n\nThe attr `format` can be used to override the color format of the encoded\noutput.  Values can be:\n\n*   `\'\'`: Use a default format based on the number of channels in the image.\n*   `grayscale`: Output a grayscale JPEG image.  The `channels` dimension\n    of `image` must be 1.\n*   `rgb`: Output an RGB JPEG image. The `channels` dimension\n    of `image` must be 3.\n\nIf `format` is not specified or is the empty string, a default format is picked\nin function of the number of channels in `image`:\n\n*   1: Output a grayscale image.\n*   3: Output an RGB image."
}
op {
  name: "EncodePng"
  input_arg {
    name: "image"
    description: "3-D with shape `[height, width, channels]`."
    type_attr: "T"
  }
  output_arg {
    name: "contents"
    description: "0-D. PNG-encoded image."
    type: DT_STRING
  }
  attr {
    name: "compression"
    type: "int"
    default_value {
      i: -1
    }
    description: "Compression level."
  }
  attr {
    name: "T"
    type: "type"
    default_value {
      type: DT_UINT8
    }
    allowed_values {
      list {
        type: DT_UINT8
        type: DT_UINT16
      }
    }
  }
  summary: "PNG-encode an image."
  description: "`image` is a 3-D uint8 or uint16 Tensor of shape `[height, width, channels]`\nwhere `channels` is:\n\n*   1: for grayscale.\n*   2: for grayscale + alpha.\n*   3: for RGB.\n*   4: for RGBA.\n\nThe ZLIB compression level, `compression`, can be -1 for the PNG-encoder\ndefault or a value from 0 to 9.  9 is the highest compression level, generating\nthe smallest output, but is slower."
}
op {
  name: "Enter"
  input_arg {
    name: "data"
    description: "The tensor to be made available to the child frame."
    type_attr: "T"
  }
  output_arg {
    name: "output"
    description: "The same tensor as `data`."
    type_attr: "T"
  }
  attr {
    name: "T"
    type: "type"
  }
  attr {
    name: "frame_name"
    type: "string"
    description: "The name of the child frame."
  }
  attr {
    name: "is_constant"
    type: "bool"
    default_value {
      b: false
    }
    description: "If true, the output is constant within the child frame."
  }
  attr {
    name: "parallel_iterations"
    type: "int"
    default_value {
      i: 10
    }
    description: "The number of iterations allowed to run in parallel."
  }
  summary: "Creates or finds a child frame, and makes `data` available to the child frame."
  description: "This op is used together with `Exit` to create loops in the graph.\nThe unique `frame_name` is used by the `Executor` to identify frames. If\n`is_constant` is true, `output` is a constant in the child frame; otherwise\nit may be changed in the child frame. At most `parallel_iterations` iterations\nare run in parallel in the child frame."
}
op {
  name: "Equal"
  input_arg {
    name: "x"
    type_attr: "T"
  }
  input_arg {
    name: "y"
    type_attr: "T"
  }
  output_arg {
    name: "z"
    type: DT_BOOL
  }
  attr {
    name: "T"
    type: "type"
    allowed_values {
      list {
        type: DT_HALF
        type: DT_FLOAT
        type: DT_DOUBLE
        type: DT_UINT8
        type: DT_INT8
        type: DT_INT16
        type: DT_INT32
        type: DT_INT64
        type: DT_COMPLEX64
        type: DT_QUINT8
        type: DT_QINT8
        type: DT_QINT32
        type: DT_STRING
        type: DT_BOOL
        type: DT_COMPLEX128
      }
    }
  }
  summary: "Returns the truth value of (x == y) element-wise."
  is_commutative: true
}
op {
  name: "Erf"
  input_arg {
    name: "x"
    type_attr: "T"
  }
  output_arg {
    name: "y"
    type_attr: "T"
  }
  attr {
    name: "T"
    type: "type"
    allowed_values {
      list {
        type: DT_HALF
        type: DT_FLOAT
        type: DT_DOUBLE
        type: DT_INT32
        type: DT_INT64
        type: DT_COMPLEX64
        type: DT_COMPLEX128
      }
    }
  }
  summary: "Computes the Gauss error function of `x` element-wise."
}
op {
  name: "Erfc"
  input_arg {
    name: "x"
    type_attr: "T"
  }
  output_arg {
    name: "y"
    type_attr: "T"
  }
  attr {
    name: "T"
    type: "type"
    allowed_values {
      list {
        type: DT_HALF
        type: DT_FLOAT
        type: DT_DOUBLE
        type: DT_INT32
        type: DT_INT64
        type: DT_COMPLEX64
        type: DT_COMPLEX128
      }
    }
  }
  summary: "Computes the complementary error function of `x` element-wise."
}
op {
  name: "Exit"
  input_arg {
    name: "data"
    description: "The tensor to be made available to the parent frame."
    type_attr: "T"
  }
  output_arg {
    name: "output"
    description: "The same tensor as `data`."
    type_attr: "T"
  }
  attr {
    name: "T"
    type: "type"
  }
  summary: "Exits the current frame to its parent frame."
  description: "Exit makes its input `data` available to the parent frame."
}
op {
  name: "Exp"
  input_arg {
    name: "x"
    type_attr: "T"
  }
  output_arg {
    name: "y"
    type_attr: "T"
  }
  attr {
    name: "T"
    type: "type"
    allowed_values {
      list {
        type: DT_HALF
        type: DT_FLOAT
        type: DT_DOUBLE
        type: DT_INT32
        type: DT_INT64
        type: DT_COMPLEX64
        type: DT_COMPLEX128
      }
    }
  }
  summary: "Computes exponential of x element-wise.  \\\\(y = e^x\\\\)."
}
op {
  name: "ExpandDims"
  input_arg {
    name: "input"
    type_attr: "T"
  }
  input_arg {
    name: "dim"
    description: "0-D (scalar). Specifies the dimension index at which to\nexpand the shape of `input`."
    type: DT_INT32
  }
  output_arg {
    name: "output"
    description: "Contains the same data as `input`, but its shape has an additional\ndimension of size 1 added."
    type_attr: "T"
  }
  attr {
    name: "T"
    type: "type"
  }
  summary: "Inserts a dimension of 1 into a tensor\'s shape."
  description: "Given a tensor `input`, this operation inserts a dimension of 1 at the\ndimension index `dim` of `input`\'s shape. The dimension index `dim` starts at\nzero; if you specify a negative number for `dim` it is counted backward from\nthe end.\n\nThis operation is useful if you want to add a batch dimension to a single\nelement. For example, if you have a single image of shape `[height, width,\nchannels]`, you can make it a batch of 1 image with `expand_dims(image, 0)`,\nwhich will make the shape `[1, height, width, channels]`.\n\nOther examples:\n\n```prettyprint\n# \'t\' is a tensor of shape [2]\nshape(expand_dims(t, 0)) ==> [1, 2]\nshape(expand_dims(t, 1)) ==> [2, 1]\nshape(expand_dims(t, -1)) ==> [2, 1]\n\n# \'t2\' is a tensor of shape [2, 3, 5]\nshape(expand_dims(t2, 0)) ==> [1, 2, 3, 5]\nshape(expand_dims(t2, 2)) ==> [2, 3, 1, 5]\nshape(expand_dims(t2, 3)) ==> [2, 3, 5, 1]\n```\n\nThis operation requires that:\n\n`-1-input.dims() <= dim <= input.dims()`\n\nThis operation is related to `squeeze()`, which removes dimensions of\nsize 1."
}
op {
  name: "ExtractGlimpse"
  input_arg {
    name: "input"
    type: DT_FLOAT
  }
  input_arg {
    name: "size"
    type: DT_INT32
  }
  input_arg {
    name: "offsets"
    type: DT_FLOAT
  }
  output_arg {
    name: "glimpse"
    type: DT_FLOAT
  }
  attr {
    name: "centered"
    type: "bool"
    default_value {
      b: true
    }
  }
  attr {
    name: "normalized"
    type: "bool"
    default_value {
      b: true
    }
  }
  attr {
    name: "uniform_noise"
    type: "bool"
    default_value {
      b: true
    }
  }
  summary: "Extracts a glimpse from the input tensor."
  description: "Returns a set of windows called glimpses extracted at location\n`offsets` from the input tensor. If the windows only partially\noverlaps the inputs, the non overlapping areas will be filled with\nrandom noise.\n\nThe result is a 4-D tensor of shape `[batch_size, glimpse_height,\nglimpse_width, channels]`. The channels and batch dimensions are the\nsame as that of the input tensor. The height and width of the output\nwindows are specified in the `size` parameter.\n\nThe argument `normalized` and `centered` controls how the windows are"
}
op {
  name: "FFT"
  input_arg {
    name: "input"
    description: "A complex64 vector."
    type: DT_COMPLEX64
  }
  output_arg {
    name: "output"
    description: "The 1D Fourier Transform of `input`."
    type: DT_COMPLEX64
  }
  summary: "Compute the 1-dimensional discrete Fourier Transform."
}
op {
  name: "FFT2D"
  input_arg {
    name: "input"
    description: "A complex64 matrix."
    type: DT_COMPLEX64
  }
  output_arg {
    name: "output"
    description: "The 2D Fourier Transform of `input`."
    type: DT_COMPLEX64
  }
  summary: "Compute the 2-dimensional discrete Fourier Transform."
}
op {
  name: "FFT3D"
  input_arg {
    name: "input"
    description: "A complex64 3-D tensor."
    type: DT_COMPLEX64
  }
  output_arg {
    name: "output"
    description: "The 3D Fourier Transform of `input`."
    type: DT_COMPLEX64
  }
  summary: "Compute the 3-dimensional discrete Fourier Transform."
}
op {
  name: "FIFOQueue"
  output_arg {
    name: "handle"
    description: "The handle to the queue."
    type: DT_STRING
    is_ref: true
  }
  attr {
    name: "component_types"
    type: "list(type)"
    description: "The type of each component in a value."
    has_minimum: true
    minimum: 1
  }
  attr {
    name: "shapes"
    type: "list(shape)"
    default_value {
      list {
      }
    }
    description: "The shape of each component in a value. The length of this attr must\nbe either 0 or the same as the length of component_types. If the length of\nthis attr is 0, the shapes of queue elements are not constrained, and\nonly one element may be dequeued at a time."
    has_minimum: true
  }
  attr {
    name: "capacity"
    type: "int"
    default_value {
      i: -1
    }
    description: "The upper bound on the number of elements in this queue.\nNegative numbers mean no limit."
  }
  attr {
    name: "container"
    type: "string"
    default_value {
      s: ""
    }
    description: "If non-empty, this queue is placed in the given container.\nOtherwise, a default container is used."
  }
  attr {
    name: "shared_name"
    type: "string"
    default_value {
      s: ""
    }
    description: "If non-empty, this queue will be shared under the given name\nacross multiple sessions."
  }
  summary: "A queue that produces elements in first-in first-out order."
  is_stateful: true
}
op {
  name: "Fact"
  output_arg {
    name: "fact"
    type: DT_STRING
  }
  summary: "Output a fact about factorials."
}
op {
  name: "Fill"
  input_arg {
    name: "dims"
    description: "1-D. Represents the shape of the output tensor."
    type: DT_INT32
  }
  input_arg {
    name: "value"
    description: "0-D (scalar). Value to fill the returned tensor."
    type_attr: "T"
  }
  output_arg {
    name: "output"
    type_attr: "T"
  }
  attr {
    name: "T"
    type: "type"
  }
  summary: "Creates a tensor filled with a scalar value."
  description: "This operation creates a tensor of shape `dims` and fills it with `value`.\n\nFor example:\n\n```prettyprint\n# Output tensor has shape [2, 3].\nfill([2, 3], 9) ==> [[9, 9, 9]\n                     [9, 9, 9]]\n```"
}
op {
  name: "FixedLengthRecordReader"
  output_arg {
    name: "reader_handle"
    description: "The handle to reference the Reader."
    type: DT_STRING
    is_ref: true
  }
  attr {
    name: "header_bytes"
    type: "int"
    default_value {
      i: 0
    }
  }
  attr {
    name: "record_bytes"
    type: "int"
  }
  attr {
    name: "footer_bytes"
    type: "int"
    default_value {
      i: 0
    }
  }
  attr {
    name: "container"
    type: "string"
    default_value {
      s: ""
    }
    description: "If non-empty, this reader is placed in the given container.\nOtherwise, a default container is used."
  }
  attr {
    name: "shared_name"
    type: "string"
    default_value {
      s: ""
    }
    description: "If non-empty, this reader is named in the given bucket\nwith this shared_name. Otherwise, the node name is used instead."
  }
  summary: "A Reader that outputs fixed-length records from a file."
  is_stateful: true
}
op {
  name: "FixedUnigramCandidateSampler"
  input_arg {
    name: "true_classes"
    description: "A batch_size * num_true matrix, in which each row contains the\nIDs of the num_true target_classes in the corresponding original label."
    type: DT_INT64
  }
  output_arg {
    name: "sampled_candidates"
    description: "A vector of length num_sampled, in which each element is\nthe ID of a sampled candidate."
    type: DT_INT64
  }
  output_arg {
    name: "true_expected_count"
    description: "A batch_size * num_true matrix, representing\nthe number of times each candidate is expected to occur in a batch\nof sampled candidates. If unique=true, then this is a probability."
    type: DT_FLOAT
  }
  output_arg {
    name: "sampled_expected_count"
    description: "A vector of length num_sampled, for each sampled\ncandidate representing the number of times the candidate is expected\nto occur in a batch of sampled candidates.  If unique=true, then this is a\nprobability."
    type: DT_FLOAT
  }
  attr {
    name: "num_true"
    type: "int"
    description: "Number of true labels per context."
    has_minimum: true
    minimum: 1
  }
  attr {
    name: "num_sampled"
    type: "int"
    description: "Number of candidates to randomly sample per batch."
    has_minimum: true
    minimum: 1
  }
  attr {
    name: "unique"
    type: "bool"
    description: "If unique is true, we sample with rejection, so that all sampled\ncandidates in a batch are unique. This requires some approximation to\nestimate the post-rejection sampling probabilities."
  }
  attr {
    name: "range_max"
    type: "int"
    description: "The sampler will sample integers from the interval [0, range_max)."
    has_minimum: true
    minimum: 1
  }
  attr {
    name: "vocab_file"
    type: "string"
    default_value {
      s: ""
    }
    description: "Each valid line in this file (which should have a CSV-like format)\ncorresponds to a valid word ID. IDs are in sequential order, starting from\nnum_reserved_ids. The last entry in each line is expected to be a value\ncorresponding to the count or relative probability. Exactly one of vocab_file\nand unigrams needs to be passed to this op."
  }
  attr {
    name: "distortion"
    type: "float"
    default_value {
      f: 1
    }
    description: "The distortion is used to skew the unigram probability distribution.\nEach weight is first raised to the distortion\'s power before adding to the\ninternal unigram distribution. As a result, distortion = 1.0 gives regular\nunigram sampling (as defined by the vocab file), and distortion = 0.0 gives\na uniform distribution."
  }
  attr {
    name: "num_reserved_ids"
    type: "int"
    default_value {
      i: 0
    }
    description: "Optionally some reserved IDs can be added in the range [0,\n..., num_reserved_ids) by the users. One use case is that a special unknown\nword token is used as ID 0. These IDs will have a sampling probability of 0."
  }
  attr {
    name: "num_shards"
    type: "int"
    default_value {
      i: 1
    }
    description: "A sampler can be used to sample from a subset of the original range\nin order to speed up the whole computation through parallelism. This parameter\n(together with \'shard\') indicates the number of partitions that are being\nused in the overall computation."
    has_minimum: true
    minimum: 1
  }
  attr {
    name: "shard"
    type: "int"
    default_value {
      i: 0
    }
    description: "A sampler can be used to sample from a subset of the original range\nin order to speed up the whole computation through parallelism. This parameter\n(together with \'num_shards\') indicates the particular partition number of a\nsampler op, when partitioning is being used."
    has_minimum: true
  }
  attr {
    name: "unigrams"
    type: "list(float)"
    default_value {
      list {
      }
    }
    description: "A list of unigram counts or probabilities, one per ID in sequential\norder. Exactly one of vocab_file and unigrams should be passed to this op."
  }
  attr {
    name: "seed"
    type: "int"
    default_value {
      i: 0
    }
    description: "If either seed or seed2 are set to be non-zero, the random number\ngenerator is seeded by the given seed.  Otherwise, it is seeded by a\nrandom seed."
  }
  attr {
    name: "seed2"
    type: "int"
    default_value {
      i: 0
    }
    description: "An second seed to avoid seed collision."
  }
  summary: "Generates labels for candidate sampling with a learned unigram distribution."
  description: "A unigram sampler could use a fixed unigram distribution read from a\nfile or passed in as an in-memory array instead of building up the distribution\nfrom data on the fly. There is also an option to skew the distribution by\napplying a distortion power to the weights.\n\nThe vocabulary file should be in CSV-like format, with the last field\nbeing the weight associated with the word.\n\nFor each batch, this op picks a single set of sampled candidate labels.\n\nThe advantages of sampling candidates per-batch are simplicity and the\npossibility of efficient dense matrix multiplication. The disadvantage is that\nthe sampled candidates must be chosen independently of the context and of the\ntrue labels."
}
op {
  name: "Floor"
  input_arg {
    name: "x"
    type_attr: "T"
  }
  output_arg {
    name: "y"
    type_attr: "T"
  }
  attr {
    name: "T"
    type: "type"
    allowed_values {
      list {
        type: DT_HALF
        type: DT_FLOAT
        type: DT_DOUBLE
      }
    }
  }
  summary: "Returns element-wise largest integer not greater than x."
}
op {
  name: "Gather"
  input_arg {
    name: "params"
    type_attr: "Tparams"
  }
  input_arg {
    name: "indices"
    type_attr: "Tindices"
  }
  output_arg {
    name: "output"
    type_attr: "Tparams"
  }
  attr {
    name: "validate_indices"
    type: "bool"
    default_value {
      b: true
    }
  }
  attr {
    name: "Tparams"
    type: "type"
  }
  attr {
    name: "Tindices"
    type: "type"
    allowed_values {
      list {
        type: DT_INT32
        type: DT_INT64
      }
    }
  }
  summary: "Gather slices from `params` according to `indices`."
  description: "`indices` must be an integer tensor of any dimension (usually 0-D or 1-D).\nProduces an output tensor with shape `indices.shape + params.shape[1:]` where:\n\n    # Scalar indices\n    output[:, ..., :] = params[indices, :, ... :]\n\n    # Vector indices\n    output[i, :, ..., :] = params[indices[i], :, ... :]\n\n    # Higher rank indices\n    output[i, ..., j, :, ... :] = params[indices[i, ..., j], :, ..., :]\n\nIf `indices` is a permutation and `len(indices) == params.shape[0]` then\nthis operation will permute `params` accordingly.\n\n<div style=\"width:70%; margin:auto; margin-bottom:10px; margin-top:20px;\">\n<img style=\"width:100%\" src=\"../../images/Gather.png\" alt>\n</div>"
}
op {
  name: "GatherNd"
  input_arg {
    name: "params"
    description: "R-D.  The tensor from which to gather values."
    type_attr: "Tparams"
  }
  input_arg {
    name: "indices"
    description: "(N+1)-D.  Index tensor having shape `[d_0, ..., d_N, R]`."
    type_attr: "Tindices"
  }
  output_arg {
    name: "output"
    description: "N-D.  Values from `params` gathered from indices given by `indices`."
    type_attr: "Tparams"
  }
  attr {
    name: "Tparams"
    type: "type"
  }
  attr {
    name: "Tindices"
    type: "type"
    allowed_values {
      list {
        type: DT_INT32
        type: DT_INT64
      }
    }
  }
  summary: "Gather values from `params` according to `indices`."
  description: "`indices` must be integer tensor, containing indices into `params`.\nIt must be shape `[d_0, ..., d_N, R]` where `R` is the rank of `params`.\nThe innermost dimension of `indices` (with length `R`) corresponds to the\nindices of `params`.\n\nProduces an output tensor with shape `[d_0, ..., d_{n-1}]` where:\n\n    output[i, j, k, ...] = params[indices[i, j, k, ..., :]]\n\ne.g. for `indices` a matrix:\n\n    output[i] = params[indices[i, :]]"
}
op {
  name: "GetSessionHandle"
  input_arg {
    name: "value"
    description: "The tensor to be stored."
    type_attr: "T"
  }
  output_arg {
    name: "handle"
    description: "The handle for the tensor stored in the session state."
    type: DT_STRING
  }
  attr {
    name: "T"
    type: "type"
  }
  summary: "Store the input tensor in the state of the current session."
}
op {
  name: "GetSessionTensor"
  input_arg {
    name: "handle"
    description: "The handle for a tensor stored in the session state."
    type: DT_STRING
  }
  output_arg {
    name: "value"
    description: "The tensor for the given handle."
    type_attr: "dtype"
  }
  attr {
    name: "dtype"
    type: "type"
    description: "The type of the output value."
  }
  summary: "Get the value of the tensor specified by its handle."
}
op {
  name: "Greater"
  input_arg {
    name: "x"
    type_attr: "T"
  }
  input_arg {
    name: "y"
    type_attr: "T"
  }
  output_arg {
    name: "z"
    type: DT_BOOL
  }
  attr {
    name: "T"
    type: "type"
    allowed_values {
      list {
        type: DT_FLOAT
        type: DT_DOUBLE
        type: DT_INT32
        type: DT_INT64
        type: DT_UINT8
        type: DT_INT16
        type: DT_INT8
        type: DT_UINT16
        type: DT_HALF
      }
    }
  }
  summary: "Returns the truth value of (x > y) element-wise."
}
op {
  name: "GreaterEqual"
  input_arg {
    name: "x"
    type_attr: "T"
  }
  input_arg {
    name: "y"
    type_attr: "T"
  }
  output_arg {
    name: "z"
    type: DT_BOOL
  }
  attr {
    name: "T"
    type: "type"
    allowed_values {
      list {
        type: DT_FLOAT
        type: DT_DOUBLE
        type: DT_INT32
        type: DT_INT64
        type: DT_UINT8
        type: DT_INT16
        type: DT_INT8
        type: DT_UINT16
        type: DT_HALF
      }
    }
  }
  summary: "Returns the truth value of (x >= y) element-wise."
}
op {
  name: "HSVToRGB"
  input_arg {
    name: "images"
    description: "1-D or higher rank. HSV data to convert. Last dimension must be size 3."
    type: DT_FLOAT
  }
  output_arg {
    name: "output"
    description: "`images` converted to RGB."
    type: DT_FLOAT
  }
  summary: "Convert one or more images from HSV to RGB."
  description: "Outputs a tensor of the same shape as the `images` tensor, containing the RGB\nvalue of the pixels. The output is only well defined if the value in `images`\nare in `[0,1]`.\n\nSee `rgb_to_hsv` for a description of the HSV encoding."
}
op {
  name: "HashTable"
  output_arg {
    name: "table_handle"
    description: "Handle to a table."
    type: DT_STRING
    is_ref: true
  }
  attr {
    name: "container"
    type: "string"
    default_value {
      s: ""
    }
    description: "If non-empty, this table is placed in the given container.\nOtherwise, a default container is used."
  }
  attr {
    name: "shared_name"
    type: "string"
    default_value {
      s: ""
    }
    description: "If non-empty, this table is shared under the given name across\nmultiple sessions."
  }
  attr {
    name: "key_dtype"
    type: "type"
    description: "Type of the table keys."
  }
  attr {
    name: "value_dtype"
    type: "type"
    description: "Type of the table values."
  }
  summary: "Creates a non-initialized hash table."
  description: "This op creates a hash table, specifying the type of its keys and values.\nBefore using the table you will have to initialize it.  After initialization the\ntable will be immutable."
  is_stateful: true
}
op {
  name: "HistogramSummary"
  input_arg {
    name: "tag"
    description: "Scalar.  Tag to use for the `Summary.Value`."
    type: DT_STRING
  }
  input_arg {
    name: "values"
    description: "Any shape. Values to use to build the histogram."
    type_attr: "T"
  }
  output_arg {
    name: "summary"
    description: "Scalar. Serialized `Summary` protocol buffer."
    type: DT_STRING
  }
  attr {
    name: "T"
    type: "type"
    default_value {
      type: DT_FLOAT
    }
    allowed_values {
      list {
        type: DT_FLOAT
        type: DT_DOUBLE
        type: DT_INT32
        type: DT_INT64
        type: DT_UINT8
        type: DT_INT16
        type: DT_INT8
        type: DT_UINT16
        type: DT_HALF
      }
    }
  }
  summary: "Outputs a `Summary` protocol buffer with a histogram."
  description: "The generated\n[`Summary`](https://www.tensorflow.org/code/tensorflow/core/framework/summary.proto)\nhas one summary value containing a histogram for `values`.\n\nThis op reports an `InvalidArgument` error if any value is not finite."
}
op {
  name: "IFFT"
  input_arg {
    name: "input"
    description: "A complex64 vector."
    type: DT_COMPLEX64
  }
  output_arg {
    name: "output"
    description: "The inverse 1D Fourier Transform of `input`."
    type: DT_COMPLEX64
  }
  summary: "Compute the inverse 1-dimensional discrete Fourier Transform."
}
op {
  name: "IFFT2D"
  input_arg {
    name: "input"
    description: "A complex64 matrix."
    type: DT_COMPLEX64
  }
  output_arg {
    name: "output"
    description: "The inverse 2D Fourier Transform of `input`."
    type: DT_COMPLEX64
  }
  summary: "Compute the inverse 2-dimensional discrete Fourier Transform."
}
op {
  name: "IFFT3D"
  input_arg {
    name: "input"
    description: "A complex64 3-D tensor."
    type: DT_COMPLEX64
  }
  output_arg {
    name: "output"
    description: "The inverse 3D Fourier Transform of `input`."
    type: DT_COMPLEX64
  }
  summary: "Compute the inverse 3-dimensional discrete Fourier Transform."
}
op {
  name: "Identity"
  input_arg {
    name: "input"
    type_attr: "T"
  }
  output_arg {
    name: "output"
    type_attr: "T"
  }
  attr {
    name: "T"
    type: "type"
  }
  summary: "Return a tensor with the same shape and contents as the input tensor or value."
}
op {
  name: "IdentityReader"
  output_arg {
    name: "reader_handle"
    description: "The handle to reference the Reader."
    type: DT_STRING
    is_ref: true
  }
  attr {
    name: "container"
    type: "string"
    default_value {
      s: ""
    }
    description: "If non-empty, this reader is placed in the given container.\nOtherwise, a default container is used."
  }
  attr {
    name: "shared_name"
    type: "string"
    default_value {
      s: ""
    }
    description: "If non-empty, this reader is named in the given bucket\nwith this shared_name. Otherwise, the node name is used instead."
  }
  summary: "A Reader that outputs the queued work as both the key and value."
  description: "To use, enqueue strings in a Queue.  ReaderRead will take the front\nwork string and output (work, work)."
  is_stateful: true
}
op {
  name: "Igamma"
  input_arg {
    name: "a"
    type_attr: "T"
  }
  input_arg {
    name: "x"
    type_attr: "T"
  }
  output_arg {
    name: "z"
    type_attr: "T"
  }
  attr {
    name: "T"
    type: "type"
    allowed_values {
      list {
        type: DT_FLOAT
        type: DT_DOUBLE
      }
    }
  }
  summary: "Compute the lower regularized incomplete Gamma function `Q(a, x)`."
  description: "The lower regularized incomplete Gamma function is defined as:\n\n```\nP(a, x) = gamma(a, x) / Gamma(x) = 1 - Q(a, x)\n```\nwhere\n```\ngamma(a, x) = int_{0}^{x} t^{a-1} exp(-t) dt\n```\nis the lower incomplete Gamma function.\n\nNote, above `Q(a, x)` (`Igammac`) is the upper regularized complete\nGamma function."
}
op {
  name: "Igammac"
  input_arg {
    name: "a"
    type_attr: "T"
  }
  input_arg {
    name: "x"
    type_attr: "T"
  }
  output_arg {
    name: "z"
    type_attr: "T"
  }
  attr {
    name: "T"
    type: "type"
    allowed_values {
      list {
        type: DT_FLOAT
        type: DT_DOUBLE
      }
    }
  }
  summary: "Compute the upper regularized incomplete Gamma function `Q(a, x)`."
  description: "The upper regularized incomplete Gamma function is defined as:\n\n```\nQ(a, x) = Gamma(a, x) / Gamma(x) = 1 - P(a, x)\n```\nwhere\n```\nGamma(a, x) = int_{x}^{\\infty} t^{a-1} exp(-t) dt\n```\nis the upper incomplete Gama function.\n\nNote, above `P(a, x)` (`Igamma`) is the lower regularized complete\nGamma function."
}
op {
  name: "Imag"
  input_arg {
    name: "input"
    type_attr: "T"
  }
  output_arg {
    name: "output"
    type_attr: "Tout"
  }
  attr {
    name: "T"
    type: "type"
    default_value {
      type: DT_COMPLEX64
    }
    allowed_values {
      list {
        type: DT_COMPLEX64
        type: DT_COMPLEX128
      }
    }
  }
  attr {
    name: "Tout"
    type: "type"
    default_value {
      type: DT_FLOAT
    }
    allowed_values {
      list {
        type: DT_FLOAT
        type: DT_DOUBLE
      }
    }
  }
  summary: "Returns the imaginary part of a complex number."
  description: "Given a tensor `input` of complex numbers, this operation returns a tensor of\ntype `float` that is the imaginary part of each element in `input`. All\nelements in `input` must be complex numbers of the form \\\\(a + bj\\\\), where *a*\nis the real part and *b* is the imaginary part returned by this operation.\n\nFor example:\n\n```\n# tensor \'input\' is [-2.25 + 4.75j, 3.25 + 5.75j]\ntf.imag(input) ==> [4.75, 5.75]\n```"
}
op {
  name: "ImageSummary"
  input_arg {
    name: "tag"
    description: "Scalar. Used to build the `tag` attribute of the summary values."
    type: DT_STRING
  }
  input_arg {
    name: "tensor"
    description: "4-D of shape `[batch_size, height, width, channels]` where\n`channels` is 1, 3, or 4."
    type_attr: "T"
  }
  output_arg {
    name: "summary"
    description: "Scalar. Serialized `Summary` protocol buffer."
    type: DT_STRING
  }
  attr {
    name: "max_images"
    type: "int"
    default_value {
      i: 3
    }
    description: "Max number of batch elements to generate images for."
    has_minimum: true
    minimum: 1
  }
  attr {
    name: "T"
    type: "type"
    default_value {
      type: DT_FLOAT
    }
    allowed_values {
      list {
        type: DT_UINT8
        type: DT_FLOAT
      }
    }
  }
  attr {
    name: "bad_color"
    type: "tensor"
    default_value {
      tensor {
        dtype: DT_UINT8
        tensor_shape {
          dim {
            size: 4
          }
        }
        int_val: 255
        int_val: 0
        int_val: 0
        int_val: 255
      }
    }
    description: "Color to use for pixels with non-finite values."
  }
  summary: "Outputs a `Summary` protocol buffer with images."
  description: "The summary has up to `max_images` summary values containing images. The\nimages are built from `tensor` which must be 4-D with shape `[batch_size,\nheight, width, channels]` and where `channels` can be:\n\n*  1: `tensor` is interpreted as Grayscale.\n*  3: `tensor` is interpreted as RGB.\n*  4: `tensor` is interpreted as RGBA.\n\nThe images have the same number of channels as the input tensor. For float\ninput, the values are normalized one image at a time to fit in the range\n`[0, 255]`.  `uint8` values are unchanged.  The op uses two different\nnormalization algorithms:\n\n*  If the input values are all positive, they are rescaled so the largest one\n   is 255.\n\n*  If any input value is negative, the values are shifted so input value 0.0\n   is at 127.  They are then rescaled so that either the smallest value is 0,\n   or the largest one is 255.\n\nThe `tag` argument is a scalar `Tensor` of type `string`.  It is used to\nbuild the `tag` of the summary values:\n\n*  If `max_images` is 1, the summary value tag is \'*tag*/image\'.\n*  If `max_images` is greater than 1, the summary value tags are\n   generated sequentially as \'*tag*/image/0\', \'*tag*/image/1\', etc.\n\nThe `bad_color` argument is the color to use in the generated images for\nnon-finite input values.  It is a `unit8` 1-D tensor of length `channels`.\nEach element must be in the range `[0, 255]` (It represents the value of a\npixel in the output image).  Non-finite values in the input tensor are\nreplaced by this tensor in the output image.  The default value is the color\nred."
}
op {
  name: "ImmutableConst"
  output_arg {
    name: "tensor"
    type_attr: "dtype"
  }
  attr {
    name: "dtype"
    type: "type"
    description: "Type of the returned tensor."
  }
  attr {
    name: "shape"
    type: "shape"
    description: "Shape of the returned tensor."
  }
  attr {
    name: "memory_region_name"
    type: "string"
    description: "Name of readonly memory region used by the tensor, see\nNewReadOnlyMemoryRegionFromFile in tensorflow::Env."
  }
  summary: "Returns immutable tensor from memory region."
  description: "The current implementation memmaps the tensor from a file."
}
op {
  name: "InTopK"
  input_arg {
    name: "predictions"
    description: "A `batch_size` x `classes` tensor."
    type: DT_FLOAT
  }
  input_arg {
    name: "targets"
    description: "A `batch_size` vector of class ids."
    type_attr: "T"
  }
  output_arg {
    name: "precision"
    description: "Computed Precision at `k` as a `bool Tensor`."
    type: DT_BOOL
  }
  attr {
    name: "k"
    type: "int"
    description: "Number of top elements to look at for computing precision."
  }
  attr {
    name: "T"
    type: "type"
    default_value {
      type: DT_INT32
    }
    allowed_values {
      list {
        type: DT_INT32
        type: DT_INT64
      }
    }
  }
  summary: "Says whether the targets are in the top `K` predictions."
  description: "This outputs a `batch_size` bool array, an entry `out[i]` is `true` if the\nprediction for the target class is among the top `k` predictions among\nall predictions for example `i`. Note that the behavior of `InTopK` differs\nfrom the `TopK` op in its handling of ties; if multiple classes have the\nsame prediction value and straddle the top-`k` boundary, all of those\nclasses are considered to be in the top `k`.\n\nMore formally, let\n\n  \\\\(predictions_i\\\\) be the predictions for all classes for example `i`,\n  \\\\(targets_i\\\\) be the target class for example `i`,\n  \\\\(out_i\\\\) be the output for example `i`,\n\n$$out_i = predictions_{i, targets_i} \\in TopKIncludingTies(predictions_i)$$"
}
op {
  name: "InitializeTable"
  input_arg {
    name: "table_handle"
    description: "Handle to a table which will be initialized."
    type: DT_STRING
    is_ref: true
  }
  input_arg {
    name: "keys"
    description: "Keys of type Tkey."
    type_attr: "Tkey"
  }
  input_arg {
    name: "values"
    description: "Values of type Tval. Same shape as `keys`."
    type_attr: "Tval"
  }
  attr {
    name: "Tkey"
    type: "type"
  }
  attr {
    name: "Tval"
    type: "type"
  }
  summary: "Table initializer that takes two tensors for keys and values respectively."
}
op {
  name: "Inv"
  input_arg {
    name: "x"
    type_attr: "T"
  }
  output_arg {
    name: "y"
    type_attr: "T"
  }
  attr {
    name: "T"
    type: "type"
    allowed_values {
      list {
        type: DT_HALF
        type: DT_FLOAT
        type: DT_DOUBLE
        type: DT_INT32
        type: DT_INT64
        type: DT_COMPLEX64
        type: DT_COMPLEX128
      }
    }
  }
  summary: "Computes the reciprocal of x element-wise."
  description: "I.e., \\\\(y = 1 / x\\\\)."
}
op {
  name: "InvertPermutation"
  input_arg {
    name: "x"
    description: "1-D."
    type: DT_INT32
  }
  output_arg {
    name: "y"
    description: "1-D."
    type: DT_INT32
  }
  summary: "Computes the inverse permutation of a tensor."
  description: "This operation computes the inverse of an index permutation. It takes a 1-D\ninteger tensor `x`, which represents the indices of a zero-based array, and\nswaps each value with its index position. In other words, for an output tensor\n`y` and an input tensor `x`, this operation computes the following:\n\n`y[x[i]] = i for i in [0, 1, ..., len(x) - 1]`\n\nThe values must include 0. There can be no duplicate values or negative values.\n\nFor example:\n\n```prettyprint\n# tensor `x` is [3, 4, 0, 2, 1]\ninvert_permutation(x) ==> [2, 4, 3, 0, 1]\n```"
}
op {
  name: "IsFinite"
  input_arg {
    name: "x"
    type_attr: "T"
  }
  output_arg {
    name: "y"
    type: DT_BOOL
  }
  attr {
    name: "T"
    type: "type"
    allowed_values {
      list {
        type: DT_HALF
        type: DT_FLOAT
        type: DT_DOUBLE
      }
    }
  }
  summary: "Returns which elements of x are finite."
}
op {
  name: "IsInf"
  input_arg {
    name: "x"
    type_attr: "T"
  }
  output_arg {
    name: "y"
    type: DT_BOOL
  }
  attr {
    name: "T"
    type: "type"
    allowed_values {
      list {
        type: DT_HALF
        type: DT_FLOAT
        type: DT_DOUBLE
      }
    }
  }
  summary: "Returns which elements of x are Inf."
}
op {
  name: "IsNan"
  input_arg {
    name: "x"
    type_attr: "T"
  }
  output_arg {
    name: "y"
    type: DT_BOOL
  }
  attr {
    name: "T"
    type: "type"
    allowed_values {
      list {
        type: DT_HALF
        type: DT_FLOAT
        type: DT_DOUBLE
      }
    }
  }
  summary: "Returns which elements of x are NaN."
}
op {
  name: "IsVariableInitialized"
  input_arg {
    name: "ref"
    description: "Should be from a `Variable` node. May be uninitialized."
    type_attr: "dtype"
    is_ref: true
  }
  output_arg {
    name: "is_initialized"
    type: DT_BOOL
  }
  attr {
    name: "dtype"
    type: "type"
    description: "The type of elements in the variable tensor."
  }
  summary: "Checks whether a tensor has been initialized."
  description: "Outputs boolean scalar indicating whether the tensor has been initialized."
  allows_uninitialized_input: true
}
op {
  name: "L2Loss"
  input_arg {
    name: "t"
    description: "Typically 2-D, but may have any dimensions."
    type_attr: "T"
  }
  output_arg {
    name: "output"
    description: "0-D."
    type_attr: "T"
  }
  attr {
    name: "T"
    type: "type"
    allowed_values {
      list {
        type: DT_FLOAT
        type: DT_DOUBLE
        type: DT_INT64
        type: DT_INT32
        type: DT_UINT8
        type: DT_UINT16
        type: DT_INT16
        type: DT_INT8
        type: DT_COMPLEX64
        type: DT_COMPLEX128
        type: DT_QINT8
        type: DT_QUINT8
        type: DT_QINT32
        type: DT_HALF
      }
    }
  }
  summary: "L2 Loss."
  description: "Computes half the L2 norm of a tensor without the `sqrt`:\n\n    output = sum(t ** 2) / 2"
}
op {
  name: "LRN"
  input_arg {
    name: "input"
    description: "4-D."
    type: DT_FLOAT
  }
  output_arg {
    name: "output"
    type: DT_FLOAT
  }
  attr {
    name: "depth_radius"
    type: "int"
    default_value {
      i: 5
    }
    description: "0-D.  Half-width of the 1-D normalization window."
  }
  attr {
    name: "bias"
    type: "float"
    default_value {
      f: 1
    }
    description: "An offset (usually positive to avoid dividing by 0)."
  }
  attr {
    name: "alpha"
    type: "float"
    default_value {
      f: 1
    }
    description: "A scale factor, usually positive."
  }
  attr {
    name: "beta"
    type: "float"
    default_value {
      f: 0.5
    }
    description: "An exponent."
  }
  summary: "Local Response Normalization."
  description: "The 4-D `input` tensor is treated as a 3-D array of 1-D vectors (along the last\ndimension), and each vector is normalized independently.  Within a given vector,\neach component is divided by the weighted, squared sum of inputs within\n`depth_radius`.  In detail,\n\n    sqr_sum[a, b, c, d] =\n        sum(input[a, b, c, d - depth_radius : d + depth_radius + 1] ** 2)\n    output = input / (bias + alpha * sqr_sum) ** beta\n\nFor details, see [Krizhevsky et al., ImageNet classification with deep\nconvolutional neural networks (NIPS 2012)]\n(http://papers.nips.cc/paper/4824-imagenet-classification-with-deep-convolutional-neural-networks)."
}
op {
  name: "LRNGrad"
  input_arg {
    name: "input_grads"
    description: "4-D with shape `[batch, height, width, channels]`."
    type: DT_FLOAT
  }
  input_arg {
    name: "input_image"
    description: "4-D with shape `[batch, height, width, channels]`."
    type: DT_FLOAT
  }
  input_arg {
    name: "output_image"
    description: "4-D with shape `[batch, height, width, channels]`."
    type: DT_FLOAT
  }
  output_arg {
    name: "output"
    description: "The gradients for LRN."
    type: DT_FLOAT
  }
  attr {
    name: "depth_radius"
    type: "int"
    default_value {
      i: 5
    }
    description: "A depth radius."
  }
  attr {
    name: "bias"
    type: "float"
    default_value {
      f: 1
    }
    description: "An offset (usually > 0 to avoid dividing by 0)."
  }
  attr {
    name: "alpha"
    type: "float"
    default_value {
      f: 1
    }
    description: "A scale factor, usually positive."
  }
  attr {
    name: "beta"
    type: "float"
    default_value {
      f: 0.5
    }
    description: "An exponent."
  }
  summary: "Gradients for Local Response Normalization."
}
op {
  name: "LearnedUnigramCandidateSampler"
  input_arg {
    name: "true_classes"
    description: "A batch_size * num_true matrix, in which each row contains the\nIDs of the num_true target_classes in the corresponding original label."
    type: DT_INT64
  }
  output_arg {
    name: "sampled_candidates"
    description: "A vector of length num_sampled, in which each element is\nthe ID of a sampled candidate."
    type: DT_INT64
  }
  output_arg {
    name: "true_expected_count"
    description: "A batch_size * num_true matrix, representing\nthe number of times each candidate is expected to occur in a batch\nof sampled candidates. If unique=true, then this is a probability."
    type: DT_FLOAT
  }
  output_arg {
    name: "sampled_expected_count"
    description: "A vector of length num_sampled, for each sampled\ncandidate representing the number of times the candidate is expected\nto occur in a batch of sampled candidates.  If unique=true, then this is a\nprobability."
    type: DT_FLOAT
  }
  attr {
    name: "num_true"
    type: "int"
    description: "Number of true labels per context."
    has_minimum: true
    minimum: 1
  }
  attr {
    name: "num_sampled"
    type: "int"
    description: "Number of candidates to randomly sample per batch."
    has_minimum: true
    minimum: 1
  }
  attr {
    name: "unique"
    type: "bool"
    description: "If unique is true, we sample with rejection, so that all sampled\ncandidates in a batch are unique. This requires some approximation to\nestimate the post-rejection sampling probabilities."
  }
  attr {
    name: "range_max"
    type: "int"
    description: "The sampler will sample integers from the interval [0, range_max)."
    has_minimum: true
    minimum: 1
  }
  attr {
    name: "seed"
    type: "int"
    default_value {
      i: 0
    }
    description: "If either seed or seed2 are set to be non-zero, the random number\ngenerator is seeded by the given seed.  Otherwise, it is seeded by a\nrandom seed."
  }
  attr {
    name: "seed2"
    type: "int"
    default_value {
      i: 0
    }
    description: "An second seed to avoid seed collision."
  }
  summary: "Generates labels for candidate sampling with a learned unigram distribution."
  description: "See explanations of candidate sampling and the data formats at\ngo/candidate-sampling.\n\nFor each batch, this op picks a single set of sampled candidate labels.\n\nThe advantages of sampling candidates per-batch are simplicity and the\npossibility of efficient dense matrix multiplication. The disadvantage is that\nthe sampled candidates must be chosen independently of the context and of the\ntrue labels."
}
op {
  name: "Less"
  input_arg {
    name: "x"
    type_attr: "T"
  }
  input_arg {
    name: "y"
    type_attr: "T"
  }
  output_arg {
    name: "z"
    type: DT_BOOL
  }
  attr {
    name: "T"
    type: "type"
    allowed_values {
      list {
        type: DT_FLOAT
        type: DT_DOUBLE
        type: DT_INT32
        type: DT_INT64
        type: DT_UINT8
        type: DT_INT16
        type: DT_INT8
        type: DT_UINT16
        type: DT_HALF
      }
    }
  }
  summary: "Returns the truth value of (x < y) element-wise."
}
op {
  name: "LessEqual"
  input_arg {
    name: "x"
    type_attr: "T"
  }
  input_arg {
    name: "y"
    type_attr: "T"
  }
  output_arg {
    name: "z"
    type: DT_BOOL
  }
  attr {
    name: "T"
    type: "type"
    allowed_values {
      list {
        type: DT_FLOAT
        type: DT_DOUBLE
        type: DT_INT32
        type: DT_INT64
        type: DT_UINT8
        type: DT_INT16
        type: DT_INT8
        type: DT_UINT16
        type: DT_HALF
      }
    }
  }
  summary: "Returns the truth value of (x <= y) element-wise."
}
op {
  name: "Lgamma"
  input_arg {
    name: "x"
    type_attr: "T"
  }
  output_arg {
    name: "y"
    type_attr: "T"
  }
  attr {
    name: "T"
    type: "type"
    allowed_values {
      list {
        type: DT_HALF
        type: DT_FLOAT
        type: DT_DOUBLE
        type: DT_INT32
        type: DT_INT64
        type: DT_COMPLEX64
        type: DT_COMPLEX128
      }
    }
  }
  summary: "Computes the log of the absolute value of `Gamma(x)` element-wise."
}
op {
  name: "LinSpace"
  input_arg {
    name: "start"
    description: "First entry in the range."
    type_attr: "T"
  }
  input_arg {
    name: "stop"
    description: "Last entry in the range."
    type_attr: "T"
  }
  input_arg {
    name: "num"
    description: "Number of values to generate."
    type: DT_INT32
  }
  output_arg {
    name: "output"
    description: "1-D. The generated values."
    type_attr: "T"
  }
  attr {
    name: "T"
    type: "type"
    allowed_values {
      list {
        type: DT_FLOAT
        type: DT_DOUBLE
      }
    }
  }
  summary: "Generates values in an interval."
  description: "A sequence of `num` evenly-spaced values are generated beginning at `start`.\nIf `num > 1`, the values in the sequence increase by `stop - start / num - 1`,\nso that the last one is exactly `stop`.\n\nFor example:\n\n```\ntf.linspace(10.0, 12.0, 3, name=\"linspace\") => [ 10.0  11.0  12.0]\n```"
}
op {
  name: "ListDiff"
  input_arg {
    name: "x"
    description: "1-D. Values to keep."
    type_attr: "T"
  }
  input_arg {
    name: "y"
    description: "1-D. Values to remove."
    type_attr: "T"
  }
  output_arg {
    name: "out"
    description: "1-D. Values present in `x` but not in `y`."
    type_attr: "T"
  }
  output_arg {
    name: "idx"
    description: "1-D. Positions of `x` values preserved in `out`."
    type: DT_INT32
  }
  attr {
    name: "T"
    type: "type"
  }
  summary: "Computes the difference between two lists of numbers or strings."
  description: "Given a list `x` and a list `y`, this operation returns a list `out` that\nrepresents all values that are in `x` but not in `y`. The returned list `out`\nis sorted in the same order that the numbers appear in `x` (duplicates are\npreserved). This operation also returns a list `idx` that represents the\nposition of each `out` element in `x`. In other words:\n\n`out[i] = x[idx[i]] for i in [0, 1, ..., len(out) - 1]`\n\nFor example, given this input:\n\n```prettyprint\nx = [1, 2, 3, 4, 5, 6]\ny = [1, 3, 5]\n```\n\nThis operation would return:\n\n```prettyprint\nout ==> [2, 4, 6]\nidx ==> [1, 3, 5]\n```"
}
op {
  name: "Log"
  input_arg {
    name: "x"
    type_attr: "T"
  }
  output_arg {
    name: "y"
    type_attr: "T"
  }
  attr {
    name: "T"
    type: "type"
    allowed_values {
      list {
        type: DT_HALF
        type: DT_FLOAT
        type: DT_DOUBLE
        type: DT_INT32
        type: DT_INT64
        type: DT_COMPLEX64
        type: DT_COMPLEX128
      }
    }
  }
  summary: "Computes natural logarithm of x element-wise."
  description: "I.e., \\\\(y = \\log_e x\\\\)."
}
op {
  name: "LogSoftmax"
  input_arg {
    name: "logits"
    description: "2-D with shape `[batch_size, num_classes]`."
    type_attr: "T"
  }
  output_arg {
    name: "logsoftmax"
    description: "Same shape as `logits`."
    type_attr: "T"
  }
  attr {
    name: "T"
    type: "type"
    allowed_values {
      list {
        type: DT_FLOAT
        type: DT_DOUBLE
      }
    }
  }
  summary: "Computes log softmax activations."
  description: "For each batch `i` and class `j` we have\n\n    logsoftmax[i, j] = logits[i, j] - log(sum(exp(logits[i])))"
}
op {
  name: "LogUniformCandidateSampler"
  input_arg {
    name: "true_classes"
    description: "A batch_size * num_true matrix, in which each row contains the\nIDs of the num_true target_classes in the corresponding original label."
    type: DT_INT64
  }
  output_arg {
    name: "sampled_candidates"
    description: "A vector of length num_sampled, in which each element is\nthe ID of a sampled candidate."
    type: DT_INT64
  }
  output_arg {
    name: "true_expected_count"
    description: "A batch_size * num_true matrix, representing\nthe number of times each candidate is expected to occur in a batch\nof sampled candidates. If unique=true, then this is a probability."
    type: DT_FLOAT
  }
  output_arg {
    name: "sampled_expected_count"
    description: "A vector of length num_sampled, for each sampled\ncandidate representing the number of times the candidate is expected\nto occur in a batch of sampled candidates.  If unique=true, then this is a\nprobability."
    type: DT_FLOAT
  }
  attr {
    name: "num_true"
    type: "int"
    description: "Number of true labels per context."
    has_minimum: true
    minimum: 1
  }
  attr {
    name: "num_sampled"
    type: "int"
    description: "Number of candidates to randomly sample per batch."
    has_minimum: true
    minimum: 1
  }
  attr {
    name: "unique"
    type: "bool"
    description: "If unique is true, we sample with rejection, so that all sampled\ncandidates in a batch are unique. This requires some approximation to\nestimate the post-rejection sampling probabilities."
  }
  attr {
    name: "range_max"
    type: "int"
    description: "The sampler will sample integers from the interval [0, range_max)."
    has_minimum: true
    minimum: 1
  }
  attr {
    name: "seed"
    type: "int"
    default_value {
      i: 0
    }
    description: "If either seed or seed2 are set to be non-zero, the random number\ngenerator is seeded by the given seed.  Otherwise, it is seeded by a\nrandom seed."
  }
  attr {
    name: "seed2"
    type: "int"
    default_value {
      i: 0
    }
    description: "An second seed to avoid seed collision."
  }
  summary: "Generates labels for candidate sampling with a log-uniform distribution."
  description: "See explanations of candidate sampling and the data formats at\ngo/candidate-sampling.\n\nFor each batch, this op picks a single set of sampled candidate labels.\n\nThe advantages of sampling candidates per-batch are simplicity and the\npossibility of efficient dense matrix multiplication. The disadvantage is that\nthe sampled candidates must be chosen independently of the context and of the\ntrue labels."
}
op {
  name: "LogicalAnd"
  input_arg {
    name: "x"
    type: DT_BOOL
  }
  input_arg {
    name: "y"
    type: DT_BOOL
  }
  output_arg {
    name: "z"
    type: DT_BOOL
  }
  summary: "Returns the truth value of x AND y element-wise."
  is_commutative: true
}
op {
  name: "LogicalNot"
  input_arg {
    name: "x"
    type: DT_BOOL
  }
  output_arg {
    name: "y"
    type: DT_BOOL
  }
  summary: "Returns the truth value of NOT x element-wise."
}
op {
  name: "LogicalOr"
  input_arg {
    name: "x"
    type: DT_BOOL
  }
  input_arg {
    name: "y"
    type: DT_BOOL
  }
  output_arg {
    name: "z"
    type: DT_BOOL
  }
  summary: "Returns the truth value of x OR y element-wise."
  is_commutative: true
}
op {
  name: "LookupTableFind"
  input_arg {
    name: "table_handle"
    description: "Handle to the table."
    type: DT_STRING
    is_ref: true
  }
  input_arg {
    name: "keys"
    description: "Any shape.  Keys to look up."
    type_attr: "Tin"
  }
  input_arg {
    name: "default_value"
    type_attr: "Tout"
  }
  output_arg {
    name: "values"
    description: "Same shape as `keys`.  Values found in the table, or `default_values`\nfor missing keys."
    type_attr: "Tout"
  }
  attr {
    name: "Tin"
    type: "type"
  }
  attr {
    name: "Tout"
    type: "type"
  }
  summary: "Looks up keys in a table, outputs the corresponding values."
  description: "The tensor `keys` must of the same type as the keys of the table.\nThe output `values` is of the type of the table values.\n\nThe scalar `default_value` is the value output for keys not present in the\ntable. It must also be of the same type as the table values."
}
op {
  name: "LookupTableSize"
  input_arg {
    name: "table_handle"
    description: "Handle to the table."
    type: DT_STRING
    is_ref: true
  }
  output_arg {
    name: "size"
    description: "Scalar that contains number of elements in the table."
    type: DT_INT64
  }
  summary: "Computes the number of elements in the given table."
}
op {
  name: "LoopCond"
  input_arg {
    name: "input"
    description: "A boolean scalar, representing the branch predicate of the Switch op."
    type: DT_BOOL
  }
  output_arg {
    name: "output"
    description: "The same tensor as `input`."
    type: DT_BOOL
  }
  summary: "Forwards the input to the output."
  description: "This operator represents the loop termination condition used by the\n\"pivot\" switches of a loop."
}
op {
  name: "MatMul"
  input_arg {
    name: "a"
    type_attr: "T"
  }
  input_arg {
    name: "b"
    type_attr: "T"
  }
  output_arg {
    name: "product"
    type_attr: "T"
  }
  attr {
    name: "transpose_a"
    type: "bool"
    default_value {
      b: false
    }
    description: "If true, \"a\" is transposed before multiplication."
  }
  attr {
    name: "transpose_b"
    type: "bool"
    default_value {
      b: false
    }
    description: "If true, \"b\" is transposed before multiplication."
  }
  attr {
    name: "T"
    type: "type"
    allowed_values {
      list {
        type: DT_HALF
        type: DT_FLOAT
        type: DT_DOUBLE
        type: DT_INT32
        type: DT_COMPLEX64
        type: DT_COMPLEX128
      }
    }
  }
  summary: "Multiply the matrix \"a\" by the matrix \"b\"."
  description: "The inputs must be two-dimensional matrices and the inner dimension of\n\"a\" (after being transposed if transpose_a is true) must match the\nouter dimension of \"b\" (after being transposed if transposed_b is\ntrue).\n\n*Note*: The default kernel implementation for MatMul on GPUs uses\ncublas."
}
op {
  name: "MatchingFiles"
  input_arg {
    name: "pattern"
    description: "A (scalar) shell wildcard pattern."
    type: DT_STRING
  }
  output_arg {
    name: "filenames"
    description: "A vector of matching filenames."
    type: DT_STRING
  }
  summary: "Returns the set of files matching a pattern."
  description: "Note that this routine only supports wildcard characters in the\nbasename portion of the pattern, not in the directory portion."
}
op {
  name: "MatrixDeterminant"
  input_arg {
    name: "input"
    description: "A tensor of shape `[M, M]`."
    type_attr: "T"
  }
  output_arg {
    name: "output"
    description: "A scalar, equal to the determinant of the input."
    type_attr: "T"
  }
  attr {
    name: "T"
    type: "type"
    allowed_values {
      list {
        type: DT_FLOAT
        type: DT_DOUBLE
      }
    }
  }
  summary: "Calculates the determinant of a square matrix."
}
op {
  name: "MatrixInverse"
  input_arg {
    name: "input"
    description: "Shape is `[M, M]`."
    type_attr: "T"
  }
  output_arg {
    name: "output"
    description: "Shape is `[M, M]`. If `adjoint` is `False` then `output` contains the\nmatrix inverse of `input`. If `adjoint` is `True` then `output` contains the\nmatrix inverse of the adjoint of `input`."
    type_attr: "T"
  }
  attr {
    name: "adjoint"
    type: "bool"
    default_value {
      b: false
    }
  }
  attr {
    name: "T"
    type: "type"
    allowed_values {
      list {
        type: DT_DOUBLE
        type: DT_FLOAT
      }
    }
  }
  summary: "Calculates the inverse of a square invertible matrix or its adjoint (conjugate"
  description: "transpose).\n\nThe op uses LU decomposition with partial pivoting to compute the inverse.\n\nIf the matrix is not invertible there is no guarantee what the op does. It\nmay detect the condition and raise an exception or it may simply return a\ngarbage result."
}
op {
  name: "MatrixSolve"
  input_arg {
    name: "matrix"
    description: "Shape is `[M, M]`."
    type_attr: "T"
  }
  input_arg {
    name: "rhs"
    description: "Shape is `[M, K]`."
    type_attr: "T"
  }
  output_arg {
    name: "output"
    description: "Shape is `[M, K]`. If `adjoint` is `False` then `output` that solves\n`matrix` * `output` = `rhs`. If `adjoint` is `True` then `output` that solves\n`adjoint(matrix)` * `output` = `rhs`."
    type_attr: "T"
  }
  attr {
    name: "adjoint"
    type: "bool"
    default_value {
      b: false
    }
    description: "Boolean indicating whether to solve with `matrix` or its adjoint."
  }
  attr {
    name: "T"
    type: "type"
    allowed_values {
      list {
        type: DT_DOUBLE
        type: DT_FLOAT
      }
    }
  }
  summary: "Solves a system of linear equations. Checks for invertibility."
}
op {
  name: "MatrixSolveLs"
  input_arg {
    name: "matrix"
    description: "Shape is `[M, N]`."
    type_attr: "T"
  }
  input_arg {
    name: "rhs"
    description: "Shape is `[M, K]`."
    type_attr: "T"
  }
  input_arg {
    name: "l2_regularizer"
    type: DT_DOUBLE
  }
  output_arg {
    name: "output"
    description: "Shape is `[N, K]` containing the tensor that solves\n`matrix * output = rhs` in the least-squares sense."
    type_attr: "T"
  }
  attr {
    name: "T"
    type: "type"
    allowed_values {
      list {
        type: DT_DOUBLE
        type: DT_FLOAT
      }
    }
  }
  attr {
    name: "fast"
    type: "bool"
    default_value {
      b: true
    }
  }
  summary: "Solves a linear least-squares problem."
  description: "Below we will use the following notation\n`matrix`=\\\\(A \\in \\Re^{m \\times n}\\\\),\n`rhs`=\\\\(B  \\in \\Re^{m \\times k}\\\\),\n`output`=\\\\(X  \\in \\Re^{n \\times k}\\\\),\n`l2_regularizer`=\\\\(\\lambda\\\\).\n\nIf `fast` is `True`, then the solution is computed by solving the normal\nequations using Cholesky decomposition. Specifically, if \\\\(m \\ge n\\\\) then\n\\\\(X = (A^T A + \\lambda I)^{-1} A^T B\\\\), which solves the least-squares\nproblem \\\\(X = \\mathrm{argmin}_{Z \\in \\Re^{n \\times k}} ||A Z - B||_F^2 +\n\\lambda ||Z||_F^2\\\\). If \\\\(m \\lt n\\\\) then `output` is computed as\n\\\\(X = A^T (A A^T + \\lambda I)^{-1} B\\\\),\nwhich (for \\\\(\\lambda = 0\\\\)) is the minimum-norm solution to the\nunder-determined linear system, i.e.\n\\\\(X = \\mathrm{argmin}_{Z \\in \\Re^{n \\times k}} ||Z||_F^2 \\\\),\nsubject to \\\\(A Z = B\\\\).\nNotice that the fast path is only numerically stable when \\\\(A\\\\) is\nnumerically full rank and has a condition number\n\\\\(\\mathrm{cond}(A) \\lt \\frac{1}{\\sqrt{\\epsilon_{mach}}}\\\\)\nor \\\\(\\lambda\\\\) is sufficiently large.\n\nIf `fast` is `False` an algorithm based on the numerically robust complete\northogonal decomposition is used. This computes the minimum-norm\nleast-squares solution, even when \\\\(A\\\\) is rank deficient. This path is\ntypically 6-7 times slower than the fast path. If `fast` is `False` then\n`l2_regularizer` is ignored."
}
op {
  name: "MatrixTriangularSolve"
  input_arg {
    name: "matrix"
    description: "Shape is `[M, M]`."
    type_attr: "T"
  }
  input_arg {
    name: "rhs"
    description: "Shape is `[M, K]`."
    type_attr: "T"
  }
  output_arg {
    name: "output"
    description: "Shape is `[M, K]`."
    type_attr: "T"
  }
  attr {
    name: "lower"
    type: "bool"
    default_value {
      b: true
    }
    description: "Boolean indicating whether `matrix` is lower or upper triangular"
  }
  attr {
    name: "adjoint"
    type: "bool"
    default_value {
      b: false
    }
    description: "Boolean indicating whether to solve with `matrix` or its adjoint."
  }
  attr {
    name: "T"
    type: "type"
    allowed_values {
      list {
        type: DT_DOUBLE
        type: DT_FLOAT
      }
    }
  }
  summary: "Solves a system of linear equations with an upper or lower triangular matrix by"
  description: "backsubstitution.\n\n`matrix` is a matrix of shape `[M, M]`. If `lower` is `True` then the strictly\nupper triangular part of `matrix` is assumed to be zero and not accessed.\nIf `lower` is False then the strictly lower triangular part of `matrix` is\nassumed to be zero and not accessed.\n`rhs` is a matrix of shape [M, K]`.\n\nThe output is a matrix of shape `[M, K]`. If `adjoint` is `False` the output\nsatisfies the matrix equation `matrix` * `output` = `rhs`.\nIf `adjoint` is `False` then `output` satisfies the matrix equation\n`matrix` * `output` = `rhs`.\nIf `adjoint` is `True` then `output` satisfies the matrix equation\n`adjoint(matrix)` * `output` = `rhs`."
}
op {
  name: "Max"
  input_arg {
    name: "input"
    description: "The tensor to reduce."
    type_attr: "T"
  }
  input_arg {
    name: "reduction_indices"
    description: "The dimensions to reduce."
    type: DT_INT32
  }
  output_arg {
    name: "output"
    description: "The reduced tensor."
    type_attr: "T"
  }
  attr {
    name: "keep_dims"
    type: "bool"
    default_value {
      b: false
    }
    description: "If true, retain reduced dimensions with length 1."
  }
  attr {
    name: "T"
    type: "type"
    allowed_values {
      list {
        type: DT_FLOAT
        type: DT_DOUBLE
        type: DT_INT64
        type: DT_INT32
        type: DT_UINT8
        type: DT_UINT16
        type: DT_INT16
        type: DT_INT8
        type: DT_COMPLEX64
        type: DT_COMPLEX128
        type: DT_QINT8
        type: DT_QUINT8
        type: DT_QINT32
        type: DT_HALF
      }
    }
  }
  summary: "Computes the maximum of elements across dimensions of a tensor."
  description: "Reduces `input` along the dimensions given in `reduction_indices`. Unless\n`keep_dims` is true, the rank of the tensor is reduced by 1 for each entry in\n`reduction_indices`. If `keep_dims` is true, the reduced dimensions are\nretained with length 1."
}
op {
  name: "MaxPool"
  input_arg {
    name: "input"
    description: "4-D input to pool over."
    type: DT_FLOAT
  }
  output_arg {
    name: "output"
    description: "The max pooled output tensor."
    type: DT_FLOAT
  }
  attr {
    name: "ksize"
    type: "list(int)"
    description: "The size of the window for each dimension of the input tensor."
    has_minimum: true
    minimum: 4
  }
  attr {
    name: "strides"
    type: "list(int)"
    description: "The stride of the sliding window for each dimension of the\ninput tensor."
    has_minimum: true
    minimum: 4
  }
  attr {
    name: "padding"
    type: "string"
    description: "The type of padding algorithm to use."
    allowed_values {
      list {
        s: "SAME"
        s: "VALID"
      }
    }
  }
  attr {
    name: "data_format"
    type: "string"
    default_value {
      s: "NHWC"
    }
    description: "Specify the data format of the input and output data. With the\ndefault format \"NHWC\", the data is stored in the order of:\n    [batch, in_height, in_width, in_channels].\nAlternatively, the format could be \"NCHW\", the data storage order of:\n    [batch, in_channels, in_height, in_width]."
    allowed_values {
      list {
        s: "NHWC"
        s: "NCHW"
      }
    }
  }
  summary: "Performs max pooling on the input."
}
op {
  name: "MaxPool3D"
  input_arg {
    name: "input"
    description: "Shape `[batch, depth, rows, cols, channels]` tensor to pool over."
    type_attr: "T"
  }
  output_arg {
    name: "output"
    description: "The max pooled output tensor."
    type_attr: "T"
  }
  attr {
    name: "ksize"
    type: "list(int)"
    description: "1-D tensor of length 5. The size of the window for each dimension of\nthe input tensor. Must have `ksize[0] = ksize[1] = 1`."
    has_minimum: true
    minimum: 5
  }
  attr {
    name: "strides"
    type: "list(int)"
    description: "1-D tensor of length 5. The stride of the sliding window for each\ndimension of `input`. Must have `strides[0] = strides[4] = 1`."
    has_minimum: true
    minimum: 5
  }
  attr {
    name: "padding"
    type: "string"
    description: "The type of padding algorithm to use."
    allowed_values {
      list {
        s: "SAME"
        s: "VALID"
      }
    }
  }
  attr {
    name: "T"
    type: "type"
    allowed_values {
      list {
        type: DT_FLOAT
        type: DT_DOUBLE
        type: DT_INT64
        type: DT_INT32
        type: DT_UINT8
        type: DT_UINT16
        type: DT_INT16
        type: DT_INT8
        type: DT_COMPLEX64
        type: DT_COMPLEX128
        type: DT_QINT8
        type: DT_QUINT8
        type: DT_QINT32
        type: DT_HALF
      }
    }
  }
  summary: "Performs 3D max pooling on the input."
}
op {
  name: "MaxPool3DGrad"
  input_arg {
    name: "orig_input"
    description: "The original input tensor."
    type: DT_FLOAT
  }
  input_arg {
    name: "orig_output"
    description: "The original output tensor."
    type: DT_FLOAT
  }
  input_arg {
    name: "grad"
    description: "Output backprop of shape `[batch, depth, rows, cols, channels]`."
    type_attr: "T"
  }
  output_arg {
    name: "output"
    type_attr: "T"
  }
  attr {
    name: "ksize"
    type: "list(int)"
    description: "1-D tensor of length 5. The size of the window for each dimension of\nthe input tensor. Must have `ksize[0] = ksize[1] = 1`."
    has_minimum: true
    minimum: 5
  }
  attr {
    name: "strides"
    type: "list(int)"
    description: "1-D tensor of length 5. The stride of the sliding window for each\ndimension of `input`. Must have `strides[0] = strides[4] = 1`."
    has_minimum: true
    minimum: 5
  }
  attr {
    name: "padding"
    type: "string"
    description: "The type of padding algorithm to use."
    allowed_values {
      list {
        s: "SAME"
        s: "VALID"
      }
    }
  }
  attr {
    name: "T"
    type: "type"
    allowed_values {
      list {
        type: DT_FLOAT
        type: DT_DOUBLE
        type: DT_INT64
        type: DT_INT32
        type: DT_UINT8
        type: DT_UINT16
        type: DT_INT16
        type: DT_INT8
        type: DT_COMPLEX64
        type: DT_COMPLEX128
        type: DT_QINT8
        type: DT_QUINT8
        type: DT_QINT32
        type: DT_HALF
      }
    }
  }
  summary: "Computes gradients of max pooling function."
}
op {
  name: "MaxPoolGrad"
  input_arg {
    name: "orig_input"
    description: "The original input tensor."
    type: DT_FLOAT
  }
  input_arg {
    name: "orig_output"
    description: "The original output tensor."
    type: DT_FLOAT
  }
  input_arg {
    name: "grad"
    description: "4-D.  Gradients w.r.t. the output of `max_pool`."
    type: DT_FLOAT
  }
  output_arg {
    name: "output"
    description: "Gradients w.r.t. the input to `max_pool`."
    type: DT_FLOAT
  }
  attr {
    name: "ksize"
    type: "list(int)"
    description: "The size of the window for each dimension of the input tensor."
    has_minimum: true
    minimum: 4
  }
  attr {
    name: "strides"
    type: "list(int)"
    description: "The stride of the sliding window for each dimension of the\ninput tensor."
    has_minimum: true
    minimum: 4
  }
  attr {
    name: "padding"
    type: "string"
    description: "The type of padding algorithm to use."
    allowed_values {
      list {
        s: "SAME"
        s: "VALID"
      }
    }
  }
  attr {
    name: "data_format"
    type: "string"
    default_value {
      s: "NHWC"
    }
    description: "Specify the data format of the input and output data. With the\ndefault format \"NHWC\", the data is stored in the order of:\n    [batch, in_height, in_width, in_channels].\nAlternatively, the format could be \"NCHW\", the data storage order of:\n    [batch, in_channels, in_height, in_width]."
    allowed_values {
      list {
        s: "NHWC"
        s: "NCHW"
      }
    }
  }
  summary: "Computes gradients of the maxpooling function."
}
op {
  name: "MaxPoolGradWithArgmax"
  input_arg {
    name: "input"
    description: "The original input."
    type: DT_FLOAT
  }
  input_arg {
    name: "grad"
    description: "4-D with shape `[batch, height, width, channels]`.  Gradients w.r.t. the\noutput of `max_pool`."
    type: DT_FLOAT
  }
  input_arg {
    name: "argmax"
    description: "The indices of the maximum values chosen for each output of `max_pool`."
    type_attr: "Targmax"
  }
  output_arg {
    name: "output"
    description: "Gradients w.r.t. the input of `max_pool`."
    type: DT_FLOAT
  }
  attr {
    name: "ksize"
    type: "list(int)"
    description: "The size of the window for each dimension of the input tensor."
    has_minimum: true
    minimum: 4
  }
  attr {
    name: "strides"
    type: "list(int)"
    description: "The stride of the sliding window for each dimension of the\ninput tensor."
    has_minimum: true
    minimum: 4
  }
  attr {
    name: "padding"
    type: "string"
    description: "The type of padding algorithm to use."
    allowed_values {
      list {
        s: "SAME"
        s: "VALID"
      }
    }
  }
  attr {
    name: "Targmax"
    type: "type"
    allowed_values {
      list {
        type: DT_INT32
        type: DT_INT64
      }
    }
  }
  summary: "Computes gradients of the maxpooling function."
}
op {
  name: "MaxPoolWithArgmax"
  input_arg {
    name: "input"
    description: "4-D with shape `[batch, height, width, channels]`.  Input to pool over."
    type: DT_FLOAT
  }
  output_arg {
    name: "output"
    description: "The max pooled output tensor."
    type: DT_FLOAT
  }
  output_arg {
    name: "argmax"
    description: "4-D.  The flattened indices of the max values chosen for each output."
    type_attr: "Targmax"
  }
  attr {
    name: "ksize"
    type: "list(int)"
    description: "The size of the window for each dimension of the input tensor."
    has_minimum: true
    minimum: 4
  }
  attr {
    name: "strides"
    type: "list(int)"
    description: "The stride of the sliding window for each dimension of the\ninput tensor."
    has_minimum: true
    minimum: 4
  }
  attr {
    name: "Targmax"
    type: "type"
    default_value {
      type: DT_INT64
    }
    allowed_values {
      list {
        type: DT_INT32
        type: DT_INT64
      }
    }
  }
  attr {
    name: "padding"
    type: "string"
    description: "The type of padding algorithm to use."
    allowed_values {
      list {
        s: "SAME"
        s: "VALID"
      }
    }
  }
  summary: "Performs max pooling on the input and outputs both max values and indices."
  description: "The indices in `argmax` are flattened, so that a maximum value at position\n`[b, y, x, c]` becomes flattened index\n`((b * height + y) * width + x) * channels + c`."
}
op {
  name: "Maximum"
  input_arg {
    name: "x"
    type_attr: "T"
  }
  input_arg {
    name: "y"
    type_attr: "T"
  }
  output_arg {
    name: "z"
    type_attr: "T"
  }
  attr {
    name: "T"
    type: "type"
    allowed_values {
      list {
        type: DT_HALF
        type: DT_FLOAT
        type: DT_DOUBLE
        type: DT_INT32
        type: DT_INT64
      }
    }
  }
  summary: "Returns the max of x and y (i.e. x > y ? x : y) element-wise, broadcasts."
  is_commutative: true
}
op {
  name: "Mean"
  input_arg {
    name: "input"
    description: "The tensor to reduce."
    type_attr: "T"
  }
  input_arg {
    name: "reduction_indices"
    description: "The dimensions to reduce."
    type: DT_INT32
  }
  output_arg {
    name: "output"
    description: "The reduced tensor."
    type_attr: "T"
  }
  attr {
    name: "keep_dims"
    type: "bool"
    default_value {
      b: false
    }
    description: "If true, retain reduced dimensions with length 1."
  }
  attr {
    name: "T"
    type: "type"
    allowed_values {
      list {
        type: DT_FLOAT
        type: DT_DOUBLE
        type: DT_INT64
        type: DT_INT32
        type: DT_UINT8
        type: DT_UINT16
        type: DT_INT16
        type: DT_INT8
        type: DT_COMPLEX64
        type: DT_COMPLEX128
        type: DT_QINT8
        type: DT_QUINT8
        type: DT_QINT32
        type: DT_HALF
      }
    }
  }
  summary: "Computes the mean of elements across dimensions of a tensor."
  description: "Reduces `input` along the dimensions given in `reduction_indices`. Unless\n`keep_dims` is true, the rank of the tensor is reduced by 1 for each entry in\n`reduction_indices`. If `keep_dims` is true, the reduced dimensions are\nretained with length 1."
}
op {
  name: "Merge"
  input_arg {
    name: "inputs"
    description: "The input tensors, exactly one of which will become available."
    type_attr: "T"
    number_attr: "N"
  }
  output_arg {
    name: "output"
    description: "Will be set to the available input tensor."
    type_attr: "T"
  }
  output_arg {
    name: "value_index"
    description: "The index of the chosen input tensor in `inputs`."
    type: DT_INT32
  }
  attr {
    name: "T"
    type: "type"
  }
  attr {
    name: "N"
    type: "int"
    has_minimum: true
    minimum: 1
  }
  summary: "Forwards the value of an available tensor from `inputs` to `output`."
  description: "`Merge` waits for at least one of the tensors in `inputs` to become available.\nIt is usually combined with `Switch` to implement branching.\n\n`Merge` forwards the first tensor for become available to `output`, and sets\n`value_index` to its index in `inputs`.\n\nIt is an error if more than one tensor in `inputs` is available."
}
op {
  name: "MergeSummary"
  input_arg {
    name: "inputs"
    description: "Can be of any shape.  Each must contain serialized `Summary` protocol\nbuffers."
    type: DT_STRING
    number_attr: "N"
  }
  output_arg {
    name: "summary"
    description: "Scalar. Serialized `Summary` protocol buffer."
    type: DT_STRING
  }
  attr {
    name: "N"
    type: "int"
    has_minimum: true
    minimum: 1
  }
  summary: "Merges summaries."
  description: "This op creates a\n[`Summary`](https://www.tensorflow.org/code/tensorflow/core/framework/summary.proto)\nprotocol buffer that contains the union of all the values in the input\nsummaries.\n\nWhen the Op is run, it reports an `InvalidArgument` error if multiple values\nin the summaries to merge use the same tag."
}
op {
  name: "Min"
  input_arg {
    name: "input"
    description: "The tensor to reduce."
    type_attr: "T"
  }
  input_arg {
    name: "reduction_indices"
    description: "The dimensions to reduce."
    type: DT_INT32
  }
  output_arg {
    name: "output"
    description: "The reduced tensor."
    type_attr: "T"
  }
  attr {
    name: "keep_dims"
    type: "bool"
    default_value {
      b: false
    }
    description: "If true, retain reduced dimensions with length 1."
  }
  attr {
    name: "T"
    type: "type"
    allowed_values {
      list {
        type: DT_FLOAT
        type: DT_DOUBLE
        type: DT_INT64
        type: DT_INT32
        type: DT_UINT8
        type: DT_UINT16
        type: DT_INT16
        type: DT_INT8
        type: DT_COMPLEX64
        type: DT_COMPLEX128
        type: DT_QINT8
        type: DT_QUINT8
        type: DT_QINT32
        type: DT_HALF
      }
    }
  }
  summary: "Computes the minimum of elements across dimensions of a tensor."
  description: "Reduces `input` along the dimensions given in `reduction_indices`. Unless\n`keep_dims` is true, the rank of the tensor is reduced by 1 for each entry in\n`reduction_indices`. If `keep_dims` is true, the reduced dimensions are\nretained with length 1."
}
op {
  name: "Minimum"
  input_arg {
    name: "x"
    type_attr: "T"
  }
  input_arg {
    name: "y"
    type_attr: "T"
  }
  output_arg {
    name: "z"
    type_attr: "T"
  }
  attr {
    name: "T"
    type: "type"
    allowed_values {
      list {
        type: DT_HALF
        type: DT_FLOAT
        type: DT_DOUBLE
        type: DT_INT32
        type: DT_INT64
      }
    }
  }
  summary: "Returns the min of x and y (i.e. x < y ? x : y) element-wise, broadcasts."
  is_commutative: true
}
op {
  name: "MirrorPad"
  input_arg {
    name: "input"
    description: "The input tensor to be padded."
    type_attr: "T"
  }
  input_arg {
    name: "paddings"
    description: "A two-column matrix specifying the padding sizes. The number of\nrows must be the same as the rank of `input`."
    type: DT_INT32
  }
  output_arg {
    name: "output"
    description: "The padded tensor."
    type_attr: "T"
  }
  attr {
    name: "T"
    type: "type"
  }
  attr {
    name: "mode"
    type: "string"
    description: "Either `REFLECT` or `SYMMETRIC`. In reflect mode the padded regions\ndo not include the borders, while in symmetric mode the padded regions\ndo include the borders. For example, if `input` is `[1, 2, 3]` and `paddings`\nis `[0, 2]`, then the output is `[1, 2, 3, 2, 1]` in reflect mode, and\nit is `[1, 2, 3, 3, 2]` in symmetric mode."
    allowed_values {
      list {
        s: "REFLECT"
        s: "SYMMETRIC"
      }
    }
  }
  summary: "Pads a tensor with mirrored values."
  description: "This operation pads a `input` with mirrored values according to the `paddings`\nyou specify. `paddings` is an integer tensor with shape `[n, 2]`, where n is\nthe rank of `input`. For each dimension D of `input`, `paddings[D, 0]` indicates\nhow many values to add before the contents of `input` in that dimension, and\n`paddings[D, 1]` indicates how many values to add after the contents of `input`\nin that dimension. Both `paddings[D, 0]` and `paddings[D, 1]` must be no greater\nthan `input.dim_size(D)` (or `input.dim_size(D) - 1`) if `copy_border` is true\n(if false, respectively).\n\nThe padded size of each dimension D of the output is:\n\n`paddings(D, 0) + input.dim_size(D) + paddings(D, 1)`\n\nFor example:\n\n```prettyprint\n# \'t\' is [[1, 2, 3], [4, 5, 6]].\n# \'paddings\' is [[1, 1]], [2, 2]].\n# \'mode\' is SYMMETRIC.\n# rank of \'t\' is 2.\npad(t, paddings) ==> [[2, 1, 1, 2, 3, 3, 2]\n                      [2, 1, 1, 2, 3, 3, 2]\n                      [5, 4, 4, 5, 6, 6, 5]\n                      [5, 4, 4, 5, 6, 6, 5]]\n```"
}
op {
  name: "MirrorPadGrad"
  input_arg {
    name: "input"
    description: "The input tensor to be folded."
    type_attr: "T"
  }
  input_arg {
    name: "paddings"
    description: "A two-column matrix specifying the padding sizes. The number of\nrows must be the same as the rank of `input`."
    type: DT_INT32
  }
  output_arg {
    name: "output"
    description: "The folded tensor."
    type_attr: "T"
  }
  attr {
    name: "T"
    type: "type"
  }
  attr {
    name: "mode"
    type: "string"
    description: "The mode used in the `MirrorPad` op."
    allowed_values {
      list {
        s: "REFLECT"
        s: "SYMMETRIC"
      }
    }
  }
  summary: "Gradient op for `MirrorPad` op. This op folds a mirror-padded tensor."
  description: "This operation folds the padded areas of `input` by `MirrorPad` according to the\n`paddings` you specify. `paddings` must be the same as `paddings` argument\ngiven to the corresponding `MirrorPad` op.\n\nThe folded size of each dimension D of the output is:\n\n`input.dim_size(D) - paddings(D, 0) - paddings(D, 1)`\n\nFor example:\n\n```prettyprint\n# \'t\' is [[1, 2, 3], [4, 5, 6], [7, 8, 9]].\n# \'paddings\' is [[0, 1]], [0, 1]].\n# \'mode\' is SYMMETRIC.\n# rank of \'t\' is 2.\npad(t, paddings) ==> [[ 1,  5]\n                      [11, 28]]\n```"
}
op {
  name: "Mod"
  input_arg {
    name: "x"
    type_attr: "T"
  }
  input_arg {
    name: "y"
    type_attr: "T"
  }
  output_arg {
    name: "z"
    type_attr: "T"
  }
  attr {
    name: "T"
    type: "type"
    allowed_values {
      list {
        type: DT_INT32
        type: DT_INT64
        type: DT_FLOAT
        type: DT_DOUBLE
      }
    }
  }
  summary: "Returns element-wise remainder of division."
}
op {
  name: "Mul"
  input_arg {
    name: "x"
    type_attr: "T"
  }
  input_arg {
    name: "y"
    type_attr: "T"
  }
  output_arg {
    name: "z"
    type_attr: "T"
  }
  attr {
    name: "T"
    type: "type"
    allowed_values {
      list {
        type: DT_HALF
        type: DT_FLOAT
        type: DT_DOUBLE
        type: DT_UINT8
        type: DT_INT8
        type: DT_INT16
        type: DT_INT32
        type: DT_INT64
        type: DT_COMPLEX64
        type: DT_COMPLEX128
      }
    }
  }
  summary: "Returns x * y element-wise."
  is_commutative: true
}
op {
  name: "Multinomial"
  input_arg {
    name: "logits"
    description: "2-D Tensor with shape `[batch_size, num_classes]`.  Each slice `[i, :]`\nrepresents the unnormalized log probabilities for all classes."
    type_attr: "T"
  }
  input_arg {
    name: "num_samples"
    description: "0-D.  Number of independent samples to draw for each row slice."
    type: DT_INT32
  }
  output_arg {
    name: "output"
    description: "2-D Tensor with shape `[batch_size, num_samples]`.  Each slice `[i, :]`\ncontains the drawn class labels with range `[0, num_classes)`."
    type: DT_INT64
  }
  attr {
    name: "seed"
    type: "int"
    default_value {
      i: 0
    }
    description: "If either seed or seed2 is set to be non-zero, the internal random number\ngenerator is seeded by the given seed.  Otherwise, a random seed is used."
  }
  attr {
    name: "seed2"
    type: "int"
    default_value {
      i: 0
    }
    description: "A second seed to avoid seed collision."
  }
  attr {
    name: "T"
    type: "type"
    allowed_values {
      list {
        type: DT_FLOAT
        type: DT_DOUBLE
        type: DT_INT32
        type: DT_INT64
        type: DT_UINT8
        type: DT_INT16
        type: DT_INT8
        type: DT_UINT16
        type: DT_HALF
      }
    }
  }
  summary: "Draws samples from a multinomial distribution."
  is_stateful: true
}
op {
  name: "Neg"
  input_arg {
    name: "x"
    type_attr: "T"
  }
  output_arg {
    name: "y"
    type_attr: "T"
  }
  attr {
    name: "T"
    type: "type"
    allowed_values {
      list {
        type: DT_HALF
        type: DT_FLOAT
        type: DT_DOUBLE
        type: DT_INT32
        type: DT_INT64
        type: DT_COMPLEX64
        type: DT_COMPLEX128
      }
    }
  }
  summary: "Computes numerical negative value element-wise."
  description: "I.e., \\\\(y = -x\\\\)."
}
op {
  name: "NegTrain"
  input_arg {
    name: "w_in"
    description: "input word embedding."
    type: DT_FLOAT
    is_ref: true
  }
  input_arg {
    name: "w_out"
    description: "output word embedding."
    type: DT_FLOAT
    is_ref: true
  }
  input_arg {
    name: "examples"
    description: "A vector of word ids."
    type: DT_INT32
  }
  input_arg {
    name: "labels"
    description: "A vector of word ids."
    type: DT_INT32
  }
  input_arg {
    name: "lr"
    type: DT_FLOAT
  }
  attr {
    name: "vocab_count"
    type: "list(int)"
    description: "Count of words in the vocabulary."
  }
  attr {
    name: "num_negative_samples"
    type: "int"
    description: "Number of negative samples per example."
  }
  summary: "Training via negative sampling."
  is_stateful: true
}
op {
  name: "NextIteration"
  input_arg {
    name: "data"
    description: "The tensor to be made available to the next iteration."
    type_attr: "T"
  }
  output_arg {
    name: "output"
    description: "The same tensor as `data`."
    type_attr: "T"
  }
  attr {
    name: "T"
    type: "type"
  }
  summary: "Makes its input available to the next iteration."
}
op {
  name: "NoOp"
  summary: "Does nothing. Only useful as a placeholder for control edges."
}
op {
  name: "NotEqual"
  input_arg {
    name: "x"
    type_attr: "T"
  }
  input_arg {
    name: "y"
    type_attr: "T"
  }
  output_arg {
    name: "z"
    type: DT_BOOL
  }
  attr {
    name: "T"
    type: "type"
    allowed_values {
      list {
        type: DT_HALF
        type: DT_FLOAT
        type: DT_DOUBLE
        type: DT_UINT8
        type: DT_INT8
        type: DT_INT16
        type: DT_INT32
        type: DT_INT64
        type: DT_COMPLEX64
        type: DT_QUINT8
        type: DT_QINT8
        type: DT_QINT32
        type: DT_STRING
        type: DT_BOOL
        type: DT_COMPLEX128
      }
    }
  }
  summary: "Returns the truth value of (x != y) element-wise."
  is_commutative: true
}
op {
  name: "OneHot"
  input_arg {
    name: "indices"
    description: "A tensor of indices."
    type: DT_INT64
  }
  input_arg {
    name: "depth"
    description: "A scalar defining the depth of the one hot dimension."
    type: DT_INT32
  }
  input_arg {
    name: "on_value"
    description: "A scalar defining the value to fill in output when `indices[j] = i`."
    type_attr: "T"
  }
  input_arg {
    name: "off_value"
    description: "A scalar defining the value to fill in output when `indices[j] != i`."
    type_attr: "T"
  }
  output_arg {
    name: "output"
    description: "The one-hot tensor."
    type_attr: "T"
  }
  attr {
    name: "axis"
    type: "int"
    default_value {
      i: -1
    }
    description: "The axis to fill (default: -1, a new inner-most axis)."
  }
  attr {
    name: "T"
    type: "type"
  }
  summary: "Returns a one-hot tensor."
  description: "The locations represented by indices in `indices` take value `on_value`,\nwhile all other locations take value `off_value`.\n\nIf the input `indices` is rank `N`, the output will have rank `N+1`,\nThe new axis is created at dimension `axis` (default: the new axis is\nappended at the end).\n\nIf `indices` is a scalar the output shape will be a vector of length `depth`.\n\nIf `indices` is a vector of length `features`, the output shape will be:\n```\n  features x depth if axis == -1\n  depth x features if axis == 0\n```\n\nIf `indices` is a matrix (batch) with shape `[batch, features]`,\nthe output shape will be:\n```\n  batch x features x depth if axis == -1\n  batch x depth x features if axis == 1\n  depth x batch x features if axis == 0\n```\n\n\nExamples\n=========\n\nSuppose that\n\n```\n  indices = [0, 2, -1, 1]\n  depth = 3\n  on_value = 5.0\n  off_value = 0.0\n  axis = -1\n```\n\nThen output is `[4 x 3]`:\n\n    ```output =\n      [5.0 0.0 0.0]  // one_hot(0)\n      [0.0 0.0 5.0]  // one_hot(2)\n      [0.0 0.0 0.0]  // one_hot(-1)\n      [0.0 5.0 0.0]  // one_hot(1)\n    ```\n\nSuppose that\n\n```\n  indices = [0, 2, -1, 1]\n  depth = 3\n  on_value = 0.0\n  off_value = 3.0\n  axis = 0\n```\n\nThen output is `[3 x 4]`:\n\n    ```output =\n      [0.0 3.0 3.0 3.0]\n      [3.0 3.0 3.0 0.0]\n      [3.0 3.0 3.0 3.0]\n      [3.0 0.0 3.0 3.0]\n    //  ^                one_hot(0)\n    //      ^            one_hot(2)\n    //          ^        one_hot(-1)\n    //              ^    one_hot(1)\n    ```\nSuppose that\n\n```\n  indices = [[0, 2], [1, -1]]\n  depth = 3\n  on_value = 1.0\n  off_value = 0.0\n  axis = -1\n```\n\nThen output is `[2 x 2 x 3]`:\n\n    ```output =\n      [\n        [1.0, 0.0, 0.0]  // one_hot(0)\n        [0.0, 0.0, 1.0]  // one_hot(2)\n      ][\n        [0.0, 1.0, 0.0]  // one_hot(1)\n        [0.0, 0.0, 0.0]  // one_hot(-1)\n      ]```"
}
op {
  name: "Pack"
  input_arg {
    name: "values"
    description: "Must be of same shape and type."
    type_attr: "T"
    number_attr: "N"
  }
  output_arg {
    name: "output"
    description: "The packed tensor."
    type_attr: "T"
  }
  attr {
    name: "N"
    type: "int"
    has_minimum: true
    minimum: 1
  }
  attr {
    name: "T"
    type: "type"
  }
  summary: "Packs a list of `N` rank-`R` tensors into one rank-`(R+1)` tensor."
  description: "Packs the `N` tensors in `values` into a tensor with rank one higher than each\ntensor in `values` and shape `[N] + values[0].shape`. The output satisfies\n`output[i, ...] = values[i][...]`.\n\nThis is the opposite of `unpack`."
}
op {
  name: "Pad"
  input_arg {
    name: "input"
    type_attr: "T"
  }
  input_arg {
    name: "paddings"
    type: DT_INT32
  }
  output_arg {
    name: "output"
    type_attr: "T"
  }
  attr {
    name: "T"
    type: "type"
  }
  summary: "Pads a tensor with zeros."
  description: "This operation pads a `input` with zeros according to the `paddings` you\nspecify. `paddings` is an integer tensor with shape `[Dn, 2]`, where n is the\nrank of `input`. For each dimension D of `input`, `paddings[D, 0]` indicates\nhow many zeros to add before the contents of `input` in that dimension, and\n`paddings[D, 1]` indicates how many zeros to add after the contents of `input`\nin that dimension.\n\nThe padded size of each dimension D of the output is:\n\n`paddings(D, 0) + input.dim_size(D) + paddings(D, 1)`\n\nFor example:\n\n```prettyprint\n# \'t\' is [[1, 1], [2, 2]]\n# \'paddings\' is [[1, 1], [2, 2]]\n# rank of \'t\' is 2\npad(t, paddings) ==> [[0, 0, 0, 0, 0, 0]\n                      [0, 0, 1, 1, 0, 0]\n                      [0, 0, 2, 2, 0, 0]\n                      [0, 0, 0, 0, 0, 0]]\n```"
}
op {
  name: "PaddingFIFOQueue"
  output_arg {
    name: "handle"
    description: "The handle to the queue."
    type: DT_STRING
    is_ref: true
  }
  attr {
    name: "component_types"
    type: "list(type)"
    description: "The type of each component in a value."
    has_minimum: true
    minimum: 1
  }
  attr {
    name: "shapes"
    type: "list(shape)"
    default_value {
      list {
      }
    }
    description: "The shape of each component in a value. The length of this attr must\nbe either 0 or the same as the length of component_types.\nShapes of fixed rank but variable size are allowed by setting\nany shape dimension to -1.  In this case, the inputs\' shape may vary along\nthe given dimension, and DequeueMany will pad the given dimension with\nzeros up to the maximum shape of all elements in the given batch.\nIf the length of this attr is 0, different queue elements may have\ndifferent ranks and shapes, but only one element may be dequeued at a time."
    has_minimum: true
  }
  attr {
    name: "capacity"
    type: "int"
    default_value {
      i: -1
    }
    description: "The upper bound on the number of elements in this queue.\nNegative numbers mean no limit."
  }
  attr {
    name: "container"
    type: "string"
    default_value {
      s: ""
    }
    description: "If non-empty, this queue is placed in the given container.\nOtherwise, a default container is used."
  }
  attr {
    name: "shared_name"
    type: "string"
    default_value {
      s: ""
    }
    description: "If non-empty, this queue will be shared under the given name\nacross multiple sessions."
  }
  summary: "A queue that produces elements in first-in first-out order."
  description: "Variable-size shapes are allowed by setting the corresponding shape dimensions\nto 0 in the shape attr.  In this case DequeueMany will pad up to the maximum\nsize of any given element in the minibatch.  See below for details."
  is_stateful: true
}
op {
  name: "ParseExample"
  input_arg {
    name: "serialized"
    description: "A vector containing a batch of binary serialized Example protos."
    type: DT_STRING
  }
  input_arg {
    name: "names"
    description: "A vector containing the names of the serialized protos.\nMay contain, for example, table key (descriptive) names for the\ncorresponding serialized protos.  These are purely useful for debugging\npurposes, and the presence of values here has no effect on the output.\nMay also be an empty vector if no names are available.\nIf non-empty, this vector must be the same length as \"serialized\"."
    type: DT_STRING
  }
  input_arg {
    name: "sparse_keys"
    description: "A list of Nsparse string Tensors (scalars).\nThe keys expected in the Examples\' features associated with sparse values."
    type: DT_STRING
    number_attr: "Nsparse"
  }
  input_arg {
    name: "dense_keys"
    description: "A list of Ndense string Tensors (scalars).\nThe keys expected in the Examples\' features associated with dense values."
    type: DT_STRING
    number_attr: "Ndense"
  }
  input_arg {
    name: "dense_defaults"
    description: "A list of Ndense Tensors (some may be empty).\ndense_defaults[j] provides default values\nwhen the example\'s feature_map lacks dense_key[j].  If an empty Tensor is\nprovided for dense_defaults[j], then the Feature dense_keys[j] is required.\nThe input type is inferred from dense_defaults[j], even when it\'s empty.\nIf dense_defaults[j] is not empty, its shape must match dense_shapes[j]."
    type_list_attr: "Tdense"
  }
  output_arg {
    name: "sparse_indices"
    type: DT_INT64
    number_attr: "Nsparse"
  }
  output_arg {
    name: "sparse_values"
    type_list_attr: "sparse_types"
  }
  output_arg {
    name: "sparse_shapes"
    type: DT_INT64
    number_attr: "Nsparse"
  }
  output_arg {
    name: "dense_values"
    type_list_attr: "Tdense"
  }
  attr {
    name: "Nsparse"
    type: "int"
    has_minimum: true
  }
  attr {
    name: "Ndense"
    type: "int"
    has_minimum: true
  }
  attr {
    name: "sparse_types"
    type: "list(type)"
    description: "A list of Nsparse types; the data types of data in each Feature\ngiven in sparse_keys.\nCurrently the ParseExample supports DT_FLOAT (FloatList),\nDT_INT64 (Int64List), and DT_STRING (BytesList)."
    has_minimum: true
    allowed_values {
      list {
        type: DT_FLOAT
        type: DT_INT64
        type: DT_STRING
      }
    }
  }
  attr {
    name: "Tdense"
    type: "list(type)"
    has_minimum: true
    allowed_values {
      list {
        type: DT_FLOAT
        type: DT_INT64
        type: DT_STRING
      }
    }
  }
  attr {
    name: "dense_shapes"
    type: "list(shape)"
    description: "A list of Ndense shapes; the shapes of data in each Feature\ngiven in dense_keys.\nThe number of elements in the Feature corresponding to dense_key[j]\nmust always equal dense_shapes[j].NumEntries().\nIf dense_shapes[j] == (D0, D1, ..., DN) then the shape of output\nTensor dense_values[j] will be (|serialized|, D0, D1, ..., DN):\nThe dense outputs are just the inputs row-stacked by batch."
    has_minimum: true
  }
  summary: "Transforms a vector of brain.Example protos (as strings) into typed tensors."
}
op {
  name: "ParseSingleSequenceExample"
  input_arg {
    name: "serialized"
    description: "A scalar containing a binary serialized SequenceExample proto."
    type: DT_STRING
  }
  input_arg {
    name: "feature_list_dense_missing_assumed_empty"
    description: "A vector listing the\nFeatureList keys which may be missing from the SequenceExample.  If the\nassociated FeatureList is missing, it is treated as empty.  By default,\nany FeatureList not listed in this vector must exist in the SequenceExample."
    type: DT_STRING
  }
  input_arg {
    name: "context_sparse_keys"
    description: "A list of Ncontext_sparse string Tensors (scalars).\nThe keys expected in the Examples\' features associated with context_sparse\nvalues."
    type: DT_STRING
    number_attr: "Ncontext_sparse"
  }
  input_arg {
    name: "context_dense_keys"
    description: "A list of Ncontext_dense string Tensors (scalars).\nThe keys expected in the SequenceExamples\' context features associated with\ndense values."
    type: DT_STRING
    number_attr: "Ncontext_dense"
  }
  input_arg {
    name: "feature_list_sparse_keys"
    description: "A list of Nfeature_list_sparse string Tensors\n(scalars).  The keys expected in the FeatureLists associated with sparse\nvalues."
    type: DT_STRING
    number_attr: "Nfeature_list_sparse"
  }
  input_arg {
    name: "feature_list_dense_keys"
    description: "A list of Nfeature_list_dense string Tensors (scalars).\nThe keys expected in the SequenceExamples\' feature_lists associated\nwith lists of dense values."
    type: DT_STRING
    number_attr: "Nfeature_list_dense"
  }
  input_arg {
    name: "context_dense_defaults"
    description: "A list of Ncontext_dense Tensors (some may be empty).\ncontext_dense_defaults[j] provides default values\nwhen the SequenceExample\'s context map lacks context_dense_key[j].\nIf an empty Tensor is provided for context_dense_defaults[j],\nthen the Feature context_dense_keys[j] is required.\nThe input type is inferred from context_dense_defaults[j], even when it\'s\nempty.  If context_dense_defaults[j] is not empty, its shape must match\ncontext_dense_shapes[j]."
    type_list_attr: "Tcontext_dense"
  }
  input_arg {
    name: "debug_name"
    description: "A scalar containing the name of the serialized proto.\nMay contain, for example, table key (descriptive) name for the\ncorresponding serialized proto.  This is purely useful for debugging\npurposes, and the presence of values here has no effect on the output.\nMay also be an empty scalar if no name is available."
    type: DT_STRING
  }
  output_arg {
    name: "context_sparse_indices"
    type: DT_INT64
    number_attr: "Ncontext_sparse"
  }
  output_arg {
    name: "context_sparse_values"
    type_list_attr: "context_sparse_types"
  }
  output_arg {
    name: "context_sparse_shapes"
    type: DT_INT64
    number_attr: "Ncontext_sparse"
  }
  output_arg {
    name: "context_dense_values"
    type_list_attr: "Tcontext_dense"
  }
  output_arg {
    name: "feature_list_sparse_indices"
    type: DT_INT64
    number_attr: "Nfeature_list_sparse"
  }
  output_arg {
    name: "feature_list_sparse_values"
    type_list_attr: "feature_list_sparse_types"
  }
  output_arg {
    name: "feature_list_sparse_shapes"
    type: DT_INT64
    number_attr: "Nfeature_list_sparse"
  }
  output_arg {
    name: "feature_list_dense_values"
    type_list_attr: "feature_list_dense_types"
  }
  attr {
    name: "Ncontext_sparse"
    type: "int"
    default_value {
      i: 0
    }
    has_minimum: true
  }
  attr {
    name: "Ncontext_dense"
    type: "int"
    default_value {
      i: 0
    }
    has_minimum: true
  }
  attr {
    name: "Nfeature_list_sparse"
    type: "int"
    default_value {
      i: 0
    }
    has_minimum: true
  }
  attr {
    name: "Nfeature_list_dense"
    type: "int"
    default_value {
      i: 0
    }
    has_minimum: true
  }
  attr {
    name: "context_sparse_types"
    type: "list(type)"
    default_value {
      list {
      }
    }
    description: "A list of Ncontext_sparse types; the data types of data in\neach context Feature given in context_sparse_keys.\nCurrently the ParseSingleSequenceExample supports DT_FLOAT (FloatList),\nDT_INT64 (Int64List), and DT_STRING (BytesList)."
    has_minimum: true
    allowed_values {
      list {
        type: DT_FLOAT
        type: DT_INT64
        type: DT_STRING
      }
    }
  }
  attr {
    name: "Tcontext_dense"
    type: "list(type)"
    default_value {
      list {
      }
    }
    has_minimum: true
    allowed_values {
      list {
        type: DT_FLOAT
        type: DT_INT64
        type: DT_STRING
      }
    }
  }
  attr {
    name: "feature_list_dense_types"
    type: "list(type)"
    default_value {
      list {
      }
    }
    has_minimum: true
    allowed_values {
      list {
        type: DT_FLOAT
        type: DT_INT64
        type: DT_STRING
      }
    }
  }
  attr {
    name: "context_dense_shapes"
    type: "list(shape)"
    default_value {
      list {
      }
    }
    description: "A list of Ncontext_dense shapes; the shapes of data in\neach context Feature given in context_dense_keys.\nThe number of elements in the Feature corresponding to context_dense_key[j]\nmust always equal context_dense_shapes[j].NumEntries().\nThe shape of context_dense_values[j] will match context_dense_shapes[j]."
    has_minimum: true
  }
  attr {
    name: "feature_list_sparse_types"
    type: "list(type)"
    default_value {
      list {
      }
    }
    description: "A list of Nfeature_list_sparse types; the data types\nof data in each FeatureList given in feature_list_sparse_keys.\nCurrently the ParseSingleSequenceExample supports DT_FLOAT (FloatList),\nDT_INT64 (Int64List), and DT_STRING (BytesList)."
    has_minimum: true
    allowed_values {
      list {
        type: DT_FLOAT
        type: DT_INT64
        type: DT_STRING
      }
    }
  }
  attr {
    name: "feature_list_dense_shapes"
    type: "list(shape)"
    default_value {
      list {
      }
    }
    description: "A list of Nfeature_list_dense shapes; the shapes of\ndata in each FeatureList given in feature_list_dense_keys.\nThe shape of each Feature in the FeatureList corresponding to\nfeature_list_dense_key[j] must always equal\nfeature_list_dense_shapes[j].NumEntries()."
    has_minimum: true
  }
  summary: "Transforms a scalar brain.SequenceExample proto (as strings) into typed tensors."
}
op {
  name: "Placeholder"
  output_arg {
    name: "output"
    description: "A placeholder tensor that must be replaced using the feed mechanism."
    type_attr: "dtype"
  }
  attr {
    name: "dtype"
    type: "type"
    description: "The type of elements in the tensor."
  }
  attr {
    name: "shape"
    type: "shape"
    default_value {
      shape {
      }
    }
    description: "(Optional) The shape of the tensor. If the shape has 0 dimensions, the\nshape is unconstrained."
  }
  summary: "A placeholder op for a value that will be fed into the computation."
  description: "N.B. This operation will fail with an error if it is executed. It is\nintended as a way to represent a value that will always be fed, and to\nprovide attrs that enable the fed value to be checked at runtime."
}
op {
  name: "PlaceholderWithDefault"
  input_arg {
    name: "input"
    description: "The default value to produce when `output` is not fed."
    type_attr: "dtype"
  }
  output_arg {
    name: "output"
    description: "A placeholder tensor that defaults to `input` if it is not fed."
    type_attr: "dtype"
  }
  attr {
    name: "dtype"
    type: "type"
    description: "The type of elements in the tensor."
  }
  attr {
    name: "shape"
    type: "shape"
    description: "The (possibly partial) shape of the tensor."
  }
  summary: "A placeholder op that passes though `input` when its output is not fed."
}
op {
  name: "Polygamma"
  input_arg {
    name: "a"
    type_attr: "T"
  }
  input_arg {
    name: "x"
    type_attr: "T"
  }
  output_arg {
    name: "z"
    type_attr: "T"
  }
  attr {
    name: "T"
    type: "type"
    allowed_values {
      list {
        type: DT_FLOAT
        type: DT_DOUBLE
      }
    }
  }
  summary: "Compute the polygamma function \\\\(\\psi^{(n)}(x)\\\\)."
  description: "The polygamma function is defined as:\n\n```\n\\psi^{(n)}(x) = \\frac{d^n}{dx^n} \\psi(x)\n```\nwhere \\\\(\\psi(x)\\\\) is the digamma function."
}
op {
  name: "Pow"
  input_arg {
    name: "x"
    type_attr: "T"
  }
  input_arg {
    name: "y"
    type_attr: "T"
  }
  output_arg {
    name: "z"
    type_attr: "T"
  }
  attr {
    name: "T"
    type: "type"
    allowed_values {
      list {
        type: DT_HALF
        type: DT_FLOAT
        type: DT_DOUBLE
        type: DT_INT32
        type: DT_INT64
        type: DT_COMPLEX64
        type: DT_COMPLEX128
      }
    }
  }
  summary: "Computes the power of one value to another."
  description: "Given a tensor `x` and a tensor `y`, this operation computes \\\\(x^y\\\\) for\ncorresponding elements in `x` and `y`. For example:\n\n```\n# tensor \'x\' is [[2, 2]], [3, 3]]\n# tensor \'y\' is [[8, 16], [2, 3]]\ntf.pow(x, y) ==> [[256, 65536], [9, 27]]\n```"
}
op {
  name: "Print"
  input_arg {
    name: "input"
    description: "The tensor passed to `output`"
    type_attr: "T"
  }
  input_arg {
    name: "data"
    description: "A list of tensors to print out when op is evaluated."
    type_list_attr: "U"
  }
  output_arg {
    name: "output"
    description: "= The unmodified `input` tensor"
    type_attr: "T"
  }
  attr {
    name: "T"
    type: "type"
  }
  attr {
    name: "U"
    type: "list(type)"
    has_minimum: true
    minimum: 1
  }
  attr {
    name: "message"
    type: "string"
    default_value {
      s: ""
    }
    description: "A string, prefix of the error message."
  }
  attr {
    name: "first_n"
    type: "int"
    default_value {
      i: -1
    }
    description: "Only log `first_n` number of times. -1 disables logging."
  }
  attr {
    name: "summarize"
    type: "int"
    default_value {
      i: 3
    }
    description: "Only print this many entries of each tensor."
  }
  summary: "Prints a list of tensors."
  description: "Passes `input` through to `output` and prints `data` when evaluating."
  is_stateful: true
}
op {
  name: "Prod"
  input_arg {
    name: "input"
    description: "The tensor to reduce."
    type_attr: "T"
  }
  input_arg {
    name: "reduction_indices"
    description: "The dimensions to reduce."
    type: DT_INT32
  }
  output_arg {
    name: "output"
    description: "The reduced tensor."
    type_attr: "T"
  }
  attr {
    name: "keep_dims"
    type: "bool"
    default_value {
      b: false
    }
    description: "If true, retain reduced dimensions with length 1."
  }
  attr {
    name: "T"
    type: "type"
    allowed_values {
      list {
        type: DT_FLOAT
        type: DT_DOUBLE
        type: DT_INT64
        type: DT_INT32
        type: DT_UINT8
        type: DT_UINT16
        type: DT_INT16
        type: DT_INT8
        type: DT_COMPLEX64
        type: DT_COMPLEX128
        type: DT_QINT8
        type: DT_QUINT8
        type: DT_QINT32
        type: DT_HALF
      }
    }
  }
  summary: "Computes the product of elements across dimensions of a tensor."
  description: "Reduces `input` along the dimensions given in `reduction_indices`. Unless\n`keep_dims` is true, the rank of the tensor is reduced by 1 for each entry in\n`reduction_indices`. If `keep_dims` is true, the reduced dimensions are\nretained with length 1."
}
op {
  name: "PyFunc"
  input_arg {
    name: "input"
    description: "List of Tensors that will provide input to the Op."
    type_list_attr: "Tin"
  }
  output_arg {
    name: "output"
    description: "The outputs from the Op."
    type_list_attr: "Tout"
  }
  attr {
    name: "token"
    type: "string"
    description: "A token representing a registered python function in this address space."
  }
  attr {
    name: "Tin"
    type: "list(type)"
    description: "Data types of the inputs to the op."
    has_minimum: true
  }
  attr {
    name: "Tout"
    type: "list(type)"
    description: "Data types of the outputs from the op.\nThe length of the list specifies the number of outputs."
    has_minimum: true
    minimum: 1
  }
  summary: "Invokes a python function to compute func(input)->output."
  is_stateful: true
}
op {
  name: "QueueClose"
  input_arg {
    name: "handle"
    description: "The handle to a queue."
    type: DT_STRING
    is_ref: true
  }
  attr {
    name: "cancel_pending_enqueues"
    type: "bool"
    default_value {
      b: false
    }
    description: "If true, all pending enqueue requests that are\nblocked on the given queue will be cancelled."
  }
  summary: "Closes the given queue."
  description: "This operation signals that no more elements will be enqueued in the\ngiven queue. Subsequent Enqueue(Many) operations will fail.\nSubsequent Dequeue(Many) operations will continue to succeed if\nsufficient elements remain in the queue. Subsequent Dequeue(Many)\noperations that would block will fail immediately."
}
op {
  name: "QueueDequeue"
  input_arg {
    name: "handle"
    description: "The handle to a queue."
    type: DT_STRING
    is_ref: true
  }
  output_arg {
    name: "components"
    description: "One or more tensors that were dequeued as a tuple."
    type_list_attr: "component_types"
  }
  attr {
    name: "component_types"
    type: "list(type)"
    description: "The type of each component in a tuple."
    has_minimum: true
    minimum: 1
  }
  attr {
    name: "timeout_ms"
    type: "int"
    default_value {
      i: -1
    }
    description: "If the queue is empty, this operation will block for up to\ntimeout_ms milliseconds.\nNote: This option is not supported yet."
  }
  summary: "Dequeues a tuple of one or more tensors from the given queue."
  description: "This operation has k outputs, where k is the number of components\nin the tuples stored in the given queue, and output i is the ith\ncomponent of the dequeued tuple.\n\nN.B. If the queue is empty, this operation will block until an element\nhas been dequeued (or \'timeout_ms\' elapses, if specified)."
}
op {
  name: "QueueDequeueMany"
  input_arg {
    name: "handle"
    description: "The handle to a queue."
    type: DT_STRING
    is_ref: true
  }
  input_arg {
    name: "n"
    description: "The number of tuples to dequeue."
    type: DT_INT32
  }
  output_arg {
    name: "components"
    description: "One or more tensors that were dequeued as a tuple."
    type_list_attr: "component_types"
  }
  attr {
    name: "component_types"
    type: "list(type)"
    description: "The type of each component in a tuple."
    has_minimum: true
    minimum: 1
  }
  attr {
    name: "timeout_ms"
    type: "int"
    default_value {
      i: -1
    }
    description: "If the queue has fewer than n elements, this operation\nwill block for up to timeout_ms milliseconds.\nNote: This option is not supported yet."
  }
  summary: "Dequeues n tuples of one or more tensors from the given queue."
  description: "If the queue is closed and there are fewer than n elements, then an\nOutOfRange error is returned.\n\nThis operation concatenates queue-element component tensors along the\n0th dimension to make a single component tensor.  All of the components\nin the dequeued tuple will have size n in the 0th dimension.\n\nThis operation has k outputs, where k is the number of components in\nthe tuples stored in the given queue, and output i is the ith\ncomponent of the dequeued tuple.\n\nN.B. If the queue is empty, this operation will block until n elements\nhave been dequeued (or \'timeout_ms\' elapses, if specified)."
}
op {
  name: "QueueDequeueUpTo"
  input_arg {
    name: "handle"
    description: "The handle to a queue."
    type: DT_STRING
    is_ref: true
  }
  input_arg {
    name: "n"
    description: "The number of tuples to dequeue."
    type: DT_INT32
  }
  output_arg {
    name: "components"
    description: "One or more tensors that were dequeued as a tuple."
    type_list_attr: "component_types"
  }
  attr {
    name: "component_types"
    type: "list(type)"
    description: "The type of each component in a tuple."
    has_minimum: true
    minimum: 1
  }
  attr {
    name: "timeout_ms"
    type: "int"
    default_value {
      i: -1
    }
    description: "If the queue has fewer than n elements, this operation\nwill block for up to timeout_ms milliseconds.\nNote: This option is not supported yet."
  }
  summary: "Dequeues n tuples of one or more tensors from the given queue."
  description: "This operation is not supported by all queues.  If a queue does not support\nDequeueUpTo, then an Unimplemented error is returned.\n\nIf the queue is closed and there are more than 0 but less than n elements\nremaining, then instead of returning an OutOfRange error like\nQueueDequeueMany, the remaining elements are returned immediately.  If the queue\nis closed and there are 0 elements left in the queue, then an OutOfRange\nerror is returned just like in QueueDequeueMany.  Otherwise the behavior\nis identical to QueueDequeueMany:\n\nThis operation concatenates queue-element component tensors along the\n0th dimension to make a single component tensor.  All of the components\nin the dequeued tuple will have size n in the 0th dimension.\n\nThis operation has k outputs, where k is the number of components in\nthe tuples stored in the given queue, and output i is the ith\ncomponent of the dequeued tuple."
}
op {
  name: "QueueEnqueue"
  input_arg {
    name: "handle"
    description: "The handle to a queue."
    type: DT_STRING
    is_ref: true
  }
  input_arg {
    name: "components"
    description: "One or more tensors from which the enqueued tensors should be taken."
    type_list_attr: "Tcomponents"
  }
  attr {
    name: "Tcomponents"
    type: "list(type)"
    has_minimum: true
    minimum: 1
  }
  attr {
    name: "timeout_ms"
    type: "int"
    default_value {
      i: -1
    }
    description: "If the queue is full, this operation will block for up to\ntimeout_ms milliseconds.\nNote: This option is not supported yet."
  }
  summary: "Enqueues a tuple of one or more tensors in the given queue."
  description: "The components input has k elements, which correspond to the components of\ntuples stored in the given queue.\n\nN.B. If the queue is full, this operation will block until the given\nelement has been enqueued (or \'timeout_ms\' elapses, if specified)."
}
op {
  name: "QueueEnqueueMany"
  input_arg {
    name: "handle"
    description: "The handle to a queue."
    type: DT_STRING
    is_ref: true
  }
  input_arg {
    name: "components"
    description: "One or more tensors from which the enqueued tensors should\nbe taken."
    type_list_attr: "Tcomponents"
  }
  attr {
    name: "Tcomponents"
    type: "list(type)"
    has_minimum: true
    minimum: 1
  }
  attr {
    name: "timeout_ms"
    type: "int"
    default_value {
      i: -1
    }
    description: "If the queue is too full, this operation will block for up\nto timeout_ms milliseconds.\nNote: This option is not supported yet."
  }
  summary: "Enqueues zero or more tuples of one or more tensors in the given queue."
  description: "This operation slices each component tensor along the 0th dimension to\nmake multiple queue elements. All of the tuple components must have the\nsame size in the 0th dimension.\n\nThe components input has k elements, which correspond to the components of\ntuples stored in the given queue.\n\nN.B. If the queue is full, this operation will block until the given\nelements have been enqueued (or \'timeout_ms\' elapses, if specified)."
}
op {
  name: "QueueSize"
  input_arg {
    name: "handle"
    description: "The handle to a queue."
    type: DT_STRING
    is_ref: true
  }
  output_arg {
    name: "size"
    description: "The number of elements in the given queue."
    type: DT_INT32
  }
  summary: "Computes the number of elements in the given queue."
}
op {
  name: "RGBToHSV"
  input_arg {
    name: "images"
    description: "1-D or higher rank. RGB data to convert. Last dimension must be size 3."
    type: DT_FLOAT
  }
  output_arg {
    name: "output"
    description: "`images` converted to HSV."
    type: DT_FLOAT
  }
  summary: "Converts one or more images from RGB to HSV."
  description: "Outputs a tensor of the same shape as the `images` tensor, containing the HSV\nvalue of the pixels. The output is only well defined if the value in `images`\nare in `[0,1]`.\n\n`output[..., 0]` contains hue, `output[..., 1]` contains saturation, and\n`output[..., 2]` contains value. All HSV values are in `[0,1]`. A hue of 0\ncorresponds to pure red, hue 1/3 is pure green, and 2/3 is pure blue."
}
op {
  name: "RandomCrop"
  input_arg {
    name: "image"
    description: "3-D of shape `[height, width, channels]`."
    type_attr: "T"
  }
  input_arg {
    name: "size"
    description: "1-D of length 2 containing: `crop_height`, `crop_width`.."
    type: DT_INT64
  }
  output_arg {
    name: "output"
    description: "3-D of shape `[crop_height, crop_width, channels].`"
    type_attr: "T"
  }
  attr {
    name: "T"
    type: "type"
    allowed_values {
      list {
        type: DT_UINT8
        type: DT_INT8
        type: DT_INT16
        type: DT_INT32
        type: DT_INT64
        type: DT_FLOAT
        type: DT_DOUBLE
      }
    }
  }
  attr {
    name: "seed"
    type: "int"
    default_value {
      i: 0
    }
    description: "If either seed or seed2 are set to be non-zero, the random number\ngenerator is seeded by the given seed.  Otherwise, it is seeded by a\nrandom seed."
  }
  attr {
    name: "seed2"
    type: "int"
    default_value {
      i: 0
    }
    description: "An second seed to avoid seed collision."
  }
  summary: "Randomly crop `image`."
  description: "`size` is a 1-D int64 tensor with 2 elements representing the crop height and\nwidth.  The values must be non negative.\n\nThis Op picks a random location in `image` and crops a `height` by `width`\nrectangle from that location.  The random location is picked so the cropped\narea will fit inside the original image."
  deprecation {
    version: 8
    explanation: "Random crop is now pure Python"
  }
  is_stateful: true
}
op {
  name: "RandomShuffle"
  input_arg {
    name: "value"
    description: "The tensor to be shuffled."
    type_attr: "T"
  }
  output_arg {
    name: "output"
    description: "A tensor of same shape and type as `value`, shuffled along its first\ndimension."
    type_attr: "T"
  }
  attr {
    name: "seed"
    type: "int"
    default_value {
      i: 0
    }
    description: "If either `seed` or `seed2` are set to be non-zero, the random number\ngenerator is seeded by the given seed.  Otherwise, it is seeded by a\nrandom seed."
  }
  attr {
    name: "seed2"
    type: "int"
    default_value {
      i: 0
    }
    description: "A second seed to avoid seed collision."
  }
  attr {
    name: "T"
    type: "type"
  }
  summary: "Randomly shuffles a tensor along its first dimension."
  description: "  The tensor is shuffled along dimension 0, such that each `value[j]` is mapped\n  to one and only one `output[i]`. For example, a mapping that might occur for a\n  3x2 tensor is:\n\n```prettyprint\n[[1, 2],       [[5, 6],\n [3, 4],  ==>   [1, 2],\n [5, 6]]        [3, 4]]\n```"
  is_stateful: true
}
op {
  name: "RandomShuffleQueue"
  output_arg {
    name: "handle"
    description: "The handle to the queue."
    type: DT_STRING
    is_ref: true
  }
  attr {
    name: "component_types"
    type: "list(type)"
    description: "The type of each component in a value."
    has_minimum: true
    minimum: 1
  }
  attr {
    name: "shapes"
    type: "list(shape)"
    default_value {
      list {
      }
    }
    description: "The shape of each component in a value. The length of this attr must\nbe either 0 or the same as the length of component_types. If the length of\nthis attr is 0, the shapes of queue elements are not constrained, and\nonly one element may be dequeued at a time."
    has_minimum: true
  }
  attr {
    name: "capacity"
    type: "int"
    default_value {
      i: -1
    }
    description: "The upper bound on the number of elements in this queue.\nNegative numbers mean no limit."
  }
  attr {
    name: "min_after_dequeue"
    type: "int"
    default_value {
      i: 0
    }
    description: "Dequeue will block unless there would be this\nmany elements after the dequeue or the queue is closed. This\nensures a minimum level of mixing of elements."
  }
  attr {
    name: "seed"
    type: "int"
    default_value {
      i: 0
    }
    description: "If either seed or seed2 is set to be non-zero, the random number\ngenerator is seeded by the given seed.  Otherwise, a random seed is used."
  }
  attr {
    name: "seed2"
    type: "int"
    default_value {
      i: 0
    }
    description: "A second seed to avoid seed collision."
  }
  attr {
    name: "container"
    type: "string"
    default_value {
      s: ""
    }
    description: "If non-empty, this queue is placed in the given container.\nOtherwise, a default container is used."
  }
  attr {
    name: "shared_name"
    type: "string"
    default_value {
      s: ""
    }
    description: "If non-empty, this queue will be shared under the given name\nacross multiple sessions."
  }
  summary: "A queue that randomizes the order of elements."
  is_stateful: true
}
op {
  name: "RandomStandardNormal"
  input_arg {
    name: "shape"
    description: "The shape of the output tensor."
    type_attr: "T"
  }
  output_arg {
    name: "output"
    description: "A tensor of the specified shape filled with random normal values."
    type_attr: "dtype"
  }
  attr {
    name: "seed"
    type: "int"
    default_value {
      i: 0
    }
    description: "If either `seed` or `seed2` are set to be non-zero, the random number\ngenerator is seeded by the given seed.  Otherwise, it is seeded by a\nrandom seed."
  }
  attr {
    name: "seed2"
    type: "int"
    default_value {
      i: 0
    }
    description: "A second seed to avoid seed collision."
  }
  attr {
    name: "dtype"
    type: "type"
    description: "The type of the output."
    allowed_values {
      list {
        type: DT_HALF
        type: DT_FLOAT
        type: DT_DOUBLE
      }
    }
  }
  attr {
    name: "T"
    type: "type"
    allowed_values {
      list {
        type: DT_INT32
        type: DT_INT64
      }
    }
  }
  summary: "Outputs random values from a normal distribution."
  description: "The generated values will have mean 0 and standard deviation 1."
  is_stateful: true
}
op {
  name: "RandomUniform"
  input_arg {
    name: "shape"
    description: "The shape of the output tensor."
    type_attr: "T"
  }
  output_arg {
    name: "output"
    description: "A tensor of the specified shape filled with uniform random values."
    type_attr: "dtype"
  }
  attr {
    name: "seed"
    type: "int"
    default_value {
      i: 0
    }
    description: "If either `seed` or `seed2` are set to be non-zero, the random number\ngenerator is seeded by the given seed.  Otherwise, it is seeded by a\nrandom seed."
  }
  attr {
    name: "seed2"
    type: "int"
    default_value {
      i: 0
    }
    description: "A second seed to avoid seed collision."
  }
  attr {
    name: "dtype"
    type: "type"
    description: "The type of the output."
    allowed_values {
      list {
        type: DT_HALF
        type: DT_FLOAT
        type: DT_DOUBLE
      }
    }
  }
  attr {
    name: "T"
    type: "type"
    allowed_values {
      list {
        type: DT_INT32
        type: DT_INT64
      }
    }
  }
  summary: "Outputs random values from a uniform distribution."
  description: "The generated values follow a uniform distribution in the range `[0, 1)`. The\nlower bound 0 is included in the range, while the upper bound 1 is excluded."
  is_stateful: true
}
op {
  name: "RandomUniformInt"
  input_arg {
    name: "shape"
    description: "The shape of the output tensor."
    type_attr: "T"
  }
  input_arg {
    name: "minval"
    description: "0-D.  Inclusive lower bound on the generated integers."
    type_attr: "Tout"
  }
  input_arg {
    name: "maxval"
    description: "0-D.  Exclusive upper bound on the generated integers."
    type_attr: "Tout"
  }
  output_arg {
    name: "output"
    description: "A tensor of the specified shape filled with uniform random integers."
    type_attr: "Tout"
  }
  attr {
    name: "seed"
    type: "int"
    default_value {
      i: 0
    }
    description: "If either `seed` or `seed2` are set to be non-zero, the random number\ngenerator is seeded by the given seed.  Otherwise, it is seeded by a\nrandom seed."
  }
  attr {
    name: "seed2"
    type: "int"
    default_value {
      i: 0
    }
    description: "A second seed to avoid seed collision."
  }
  attr {
    name: "Tout"
    type: "type"
    allowed_values {
      list {
        type: DT_INT32
        type: DT_INT64
      }
    }
  }
  attr {
    name: "T"
    type: "type"
    allowed_values {
      list {
        type: DT_INT32
        type: DT_INT64
      }
    }
  }
  summary: "Outputs random integers from a uniform distribution."
  description: "The generated values are uniform integers in the range `[minval, maxval)`.\nThe lower bound `minval` is included in the range, while the upper bound\n`maxval` is excluded.\n\nThe random integers are slightly biased unless `maxval - minval` is an exact\npower of two.  The bias is small for values of `maxval - minval` significantly\nsmaller than the range of the output (either `2^32` or `2^64`)."
  is_stateful: true
}
op {
  name: "Range"
  input_arg {
    name: "start"
    description: "0-D (scalar). First entry in the sequence."
    type: DT_INT32
  }
  input_arg {
    name: "limit"
    description: "0-D (scalar). Upper limit of sequence, exclusive."
    type: DT_INT32
  }
  input_arg {
    name: "delta"
    description: "0-D (scalar). Optional. Default is 1. Number that increments `start`."
    type: DT_INT32
  }
  output_arg {
    name: "output"
    description: "1-D."
    type: DT_INT32
  }
  summary: "Creates a sequence of integers."
  description: "This operation creates a sequence of integers that begins at `start` and\nextends by increments of `delta` up to but not including `limit`.\n\nFor example:\n\n```\n# \'start\' is 3\n# \'limit\' is 18\n# \'delta\' is 3\ntf.range(start, limit, delta) ==> [3, 6, 9, 12, 15]\n```"
}
op {
  name: "Rank"
  input_arg {
    name: "input"
    type_attr: "T"
  }
  output_arg {
    name: "output"
    type: DT_INT32
  }
  attr {
    name: "T"
    type: "type"
  }
  summary: "Returns the rank of a tensor."
  description: "This operation returns an integer representing the rank of `input`.\n\nFor example:\n\n```prettyprint\n# \'t\' is [[[1, 1, 1], [2, 2, 2]], [[3, 3, 3], [4, 4, 4]]]\n# shape of tensor \'t\' is [2, 2, 3]\nrank(t) ==> 3\n```\n\n**Note**: The rank of a tensor is not the same as the rank of a matrix. The rank\nof a tensor is the number of indices required to uniquely select each element\nof the tensor. Rank is also known as \"order\", \"degree\", or \"ndims.\""
}
op {
  name: "ReadFile"
  input_arg {
    name: "filename"
    type: DT_STRING
  }
  output_arg {
    name: "contents"
    type: DT_STRING
  }
  summary: "Reads and outputs the entire contents of the input filename."
}
op {
  name: "ReaderNumRecordsProduced"
  input_arg {
    name: "reader_handle"
    description: "Handle to a Reader."
    type: DT_STRING
    is_ref: true
  }
  output_arg {
    name: "records_produced"
    type: DT_INT64
  }
  summary: "Returns the number of records this Reader has produced."
  description: "This is the same as the number of ReaderRead executions that have\nsucceeded."
}
op {
  name: "ReaderNumWorkUnitsCompleted"
  input_arg {
    name: "reader_handle"
    description: "Handle to a Reader."
    type: DT_STRING
    is_ref: true
  }
  output_arg {
    name: "units_completed"
    type: DT_INT64
  }
  summary: "Returns the number of work units this Reader has finished processing."
}
op {
  name: "ReaderRead"
  input_arg {
    name: "reader_handle"
    description: "Handle to a Reader."
    type: DT_STRING
    is_ref: true
  }
  input_arg {
    name: "queue_handle"
    description: "Handle to a Queue, with string work items."
    type: DT_STRING
    is_ref: true
  }
  output_arg {
    name: "key"
    description: "A scalar."
    type: DT_STRING
  }
  output_arg {
    name: "value"
    description: "A scalar."
    type: DT_STRING
  }
  summary: "Returns the next record (key, value pair) produced by a Reader."
  description: "Will dequeue from the input queue if necessary (e.g. when the\nReader needs to start reading from a new file since it has finished\nwith the previous file)."
}
op {
  name: "ReaderReset"
  input_arg {
    name: "reader_handle"
    description: "Handle to a Reader."
    type: DT_STRING
    is_ref: true
  }
  summary: "Restore a Reader to its initial clean state."
}
op {
  name: "ReaderRestoreState"
  input_arg {
    name: "reader_handle"
    description: "Handle to a Reader."
    type: DT_STRING
    is_ref: true
  }
  input_arg {
    name: "state"
    description: "Result of a ReaderSerializeState of a Reader with type\nmatching reader_handle."
    type: DT_STRING
  }
  summary: "Restore a reader to a previously saved state."
  description: "Not all Readers support being restored, so this can produce an\nUnimplemented error."
}
op {
  name: "ReaderSerializeState"
  input_arg {
    name: "reader_handle"
    description: "Handle to a Reader."
    type: DT_STRING
    is_ref: true
  }
  output_arg {
    name: "state"
    type: DT_STRING
  }
  summary: "Produce a string tensor that encodes the state of a Reader."
  description: "Not all Readers support being serialized, so this can produce an\nUnimplemented error."
}
op {
  name: "Real"
  input_arg {
    name: "input"
    type_attr: "T"
  }
  output_arg {
    name: "output"
    type_attr: "Tout"
  }
  attr {
    name: "T"
    type: "type"
    default_value {
      type: DT_COMPLEX64
    }
    allowed_values {
      list {
        type: DT_COMPLEX64
        type: DT_COMPLEX128
      }
    }
  }
  attr {
    name: "Tout"
    type: "type"
    default_value {
      type: DT_FLOAT
    }
    allowed_values {
      list {
        type: DT_FLOAT
        type: DT_DOUBLE
      }
    }
  }
  summary: "Returns the real part of a complex number."
  description: "Given a tensor `input` of complex numbers, this operation returns a tensor of\ntype `float` that is the real part of each element in `input`. All elements in\n`input` must be complex numbers of the form \\\\(a + bj\\\\), where *a* is the real\n part returned by this operation and *b* is the imaginary part.\n\nFor example:\n\n```\n# tensor \'input\' is [-2.25 + 4.75j, 3.25 + 5.75j]\ntf.real(input) ==> [-2.25, 3.25]\n```"
}
op {
  name: "ReduceJoin"
  input_arg {
    name: "inputs"
    description: "The input to be joined.  All reduced indices must have non-zero size."
    type: DT_STRING
  }
  input_arg {
    name: "reduction_indices"
    description: "The dimensions to reduce over.  Dimensions are reduced in the\norder specified.  If `reduction_indices` has higher rank than `1`, it is\nflattened.  Omitting `reduction_indices` is equivalent to passing\n`[n-1, n-2, ..., 0]`.  Negative indices from `-n` to `-1` are supported."
    type: DT_INT32
  }
  output_arg {
    name: "output"
    description: "Has shape equal to that of the input with reduced dimensions removed or\nset to `1` depending on `keep_dims`."
    type: DT_STRING
  }
  attr {
    name: "keep_dims"
    type: "bool"
    default_value {
      b: false
    }
    description: "If `True`, retain reduced dimensions with length `1`."
  }
  attr {
    name: "separator"
    type: "string"
    default_value {
      s: ""
    }
    description: "The separator to use when joining."
  }
  summary: "Joins a string Tensor across the given dimensions."
  description: "Computes the string join across dimensions in the given string Tensor of shape\n`[d_0, d_1, ..., d_n-1]`.  Returns a new Tensor created by joining the input\nstrings with the given separator (default: empty string).  Negative indices are\ncounted backwards from the end, with `-1` being equivalent to `n - 1`.  Passing\nan empty `reduction_indices` joins all strings in linear index order and outputs\na scalar string.\n\n\nFor example:\n```\n# tensor `a` is [[\"a\", \"b\"], [\"c\", \"d\"]]\ntf.reduce_join(a, 0) ==> [\"ac\", \"bd\"]\ntf.reduce_join(a, 1) ==> [\"ab\", \"cd\"]\ntf.reduce_join(a, -2) = tf.reduce_join(a, 0) ==> [\"ac\", \"bd\"]\ntf.reduce_join(a, -1) = tf.reduce_join(a, 1) ==> [\"ab\", \"cd\"]\ntf.reduce_join(a, 0, keep_dims=True) ==> [[\"ac\", \"bd\"]]\ntf.reduce_join(a, 1, keep_dims=True) ==> [[\"ab\"], [\"cd\"]]\ntf.reduce_join(a, 0, separator=\".\") ==> [\"a.c\", \"b.d\"]\ntf.reduce_join(a, [0, 1]) ==> [\"acbd\"]\ntf.reduce_join(a, [1, 0]) ==> [\"abcd\"]\ntf.reduce_join(a, []) ==> [\"abcd\"]\n```"
}
op {
  name: "RefEnter"
  input_arg {
    name: "data"
    description: "The tensor to be made available to the child frame."
    type_attr: "T"
    is_ref: true
  }
  output_arg {
    name: "output"
    description: "The same tensor as `data`."
    type_attr: "T"
    is_ref: true
  }
  attr {
    name: "T"
    type: "type"
  }
  attr {
    name: "frame_name"
    type: "string"
    description: "The name of the child frame."
  }
  attr {
    name: "is_constant"
    type: "bool"
    default_value {
      b: false
    }
    description: "If true, the output is constant within the child frame."
  }
  attr {
    name: "parallel_iterations"
    type: "int"
    default_value {
      i: 10
    }
    description: "The number of iterations allowed to run in parallel."
  }
  summary: "Creates or finds a child frame, and makes `data` available to the child frame."
  description: "The unique `frame_name` is used by the `Executor` to identify frames. If\n`is_constant` is true, `output` is a constant in the child frame; otherwise\nit may be changed in the child frame. At most `parallel_iterations` iterations\nare run in parallel in the child frame."
}
op {
  name: "RefExit"
  input_arg {
    name: "data"
    description: "The tensor to be made available to the parent frame."
    type_attr: "T"
    is_ref: true
  }
  output_arg {
    name: "output"
    description: "The same tensor as `data`."
    type_attr: "T"
    is_ref: true
  }
  attr {
    name: "T"
    type: "type"
  }
  summary: "Exits the current frame to its parent frame."
  description: "Exit makes its input `data` available to the parent frame."
}
op {
  name: "RefIdentity"
  input_arg {
    name: "input"
    type_attr: "T"
    is_ref: true
  }
  output_arg {
    name: "output"
    type_attr: "T"
    is_ref: true
  }
  attr {
    name: "T"
    type: "type"
  }
  summary: "Return the same ref tensor as the input ref tensor."
}
op {
  name: "RefMerge"
  input_arg {
    name: "inputs"
    description: "The input tensors, exactly one of which will become available."
    type_attr: "T"
    number_attr: "N"
    is_ref: true
  }
  output_arg {
    name: "output"
    description: "Will be set to the available input tensor."
    type_attr: "T"
    is_ref: true
  }
  output_arg {
    name: "value_index"
    description: "The index of the chosen input tensor in `inputs`."
    type: DT_INT32
  }
  attr {
    name: "T"
    type: "type"
  }
  attr {
    name: "N"
    type: "int"
    has_minimum: true
    minimum: 1
  }
  summary: "Forwards the value of an available tensor from `inputs` to `output`."
  description: "`Merge` waits for at least one of the tensors in `inputs` to become available.\nIt is usually combined with `Switch` to implement branching.\n\n`Merge` forwards the first tensor for become available to `output`, and sets\n`value_index` to its index in `inputs`.\n\nIt is an error if more than one tensor in `inputs` is available."
}
op {
  name: "RefNextIteration"
  input_arg {
    name: "data"
    description: "The tensor to be made available to the next iteration."
    type_attr: "T"
    is_ref: true
  }
  output_arg {
    name: "output"
    description: "The same tensor as `data`."
    type_attr: "T"
    is_ref: true
  }
  attr {
    name: "T"
    type: "type"
  }
  summary: "Makes its input available to the next iteration."
}
op {
  name: "RefSelect"
  input_arg {
    name: "index"
    description: "A scalar that determines the input that gets selected."
    type: DT_INT32
  }
  input_arg {
    name: "inputs"
    description: "A list of ref tensors, one of which will be forwarded to `output`."
    type_attr: "T"
    number_attr: "N"
    is_ref: true
  }
  output_arg {
    name: "output"
    description: "The forwarded tensor."
    type_attr: "T"
    is_ref: true
  }
  attr {
    name: "T"
    type: "type"
  }
  attr {
    name: "N"
    type: "int"
    has_minimum: true
    minimum: 1
  }
  summary: "Forwards the `index`th element of `inputs` to `output`."
}
op {
  name: "RefSwitch"
  input_arg {
    name: "data"
    description: "The ref tensor to be forwarded to the appropriate output."
    type_attr: "T"
    is_ref: true
  }
  input_arg {
    name: "pred"
    description: "A scalar that specifies which output port will receive data."
    type: DT_BOOL
  }
  output_arg {
    name: "output_false"
    description: "If `pred` is false, data will be forwarded to this output."
    type_attr: "T"
    is_ref: true
  }
  output_arg {
    name: "output_true"
    description: "If `pred` is true, data will be forwarded to this output."
    type_attr: "T"
    is_ref: true
  }
  attr {
    name: "T"
    type: "type"
  }
  summary: "Forwards the ref tensor `data` to the output port determined by `pred`."
  description: "If `pred` is true, the `data` input is forwarded to `output_true`. Otherwise,\nthe data goes to `output_false`.\n\nSee also `Switch` and `Merge`."
}
op {
  name: "Relu"
  input_arg {
    name: "features"
    type_attr: "T"
  }
  output_arg {
    name: "activations"
    type_attr: "T"
  }
  attr {
    name: "T"
    type: "type"
    allowed_values {
      list {
        type: DT_FLOAT
        type: DT_DOUBLE
        type: DT_INT32
        type: DT_INT64
        type: DT_UINT8
        type: DT_INT16
        type: DT_INT8
        type: DT_UINT16
        type: DT_HALF
      }
    }
  }
  summary: "Computes rectified linear: `max(features, 0)`."
}
op {
  name: "Relu6"
  input_arg {
    name: "features"
    type_attr: "T"
  }
  output_arg {
    name: "activations"
    type_attr: "T"
  }
  attr {
    name: "T"
    type: "type"
    allowed_values {
      list {
        type: DT_FLOAT
        type: DT_DOUBLE
        type: DT_INT32
        type: DT_INT64
        type: DT_UINT8
        type: DT_INT16
        type: DT_INT8
        type: DT_UINT16
        type: DT_HALF
      }
    }
  }
  summary: "Computes rectified linear 6: `min(max(features, 0), 6)`."
}
op {
  name: "Relu6Grad"
  input_arg {
    name: "gradients"
    description: "The backpropagated gradients to the corresponding Relu6 operation."
    type_attr: "T"
  }
  input_arg {
    name: "features"
    description: "The features passed as input to the corresponding Relu6 operation."
    type_attr: "T"
  }
  output_arg {
    name: "backprops"
    description: "The gradients:\n`gradients * features * (features > 0) * (features < 6)`."
    type_attr: "T"
  }
  attr {
    name: "T"
    type: "type"
    allowed_values {
      list {
        type: DT_FLOAT
        type: DT_DOUBLE
        type: DT_INT32
        type: DT_INT64
        type: DT_UINT8
        type: DT_INT16
        type: DT_INT8
        type: DT_UINT16
        type: DT_HALF
      }
    }
  }
  summary: "Computes rectified linear 6 gradients for a Relu6 operation."
}
op {
  name: "ReluGrad"
  input_arg {
    name: "gradients"
    description: "The backpropagated gradients to the corresponding Relu operation."
    type_attr: "T"
  }
  input_arg {
    name: "features"
    description: "The features passed as input to the corresponding Relu operation, OR\nthe outputs of that operation (both work equivalently)."
    type_attr: "T"
  }
  output_arg {
    name: "backprops"
    description: "`gradients * (features > 0)`."
    type_attr: "T"
  }
  attr {
    name: "T"
    type: "type"
    allowed_values {
      list {
        type: DT_FLOAT
        type: DT_DOUBLE
        type: DT_INT32
        type: DT_INT64
        type: DT_UINT8
        type: DT_INT16
        type: DT_INT8
        type: DT_UINT16
        type: DT_HALF
      }
    }
  }
  summary: "Computes rectified linear gradients for a Relu operation."
}
op {
  name: "Reshape"
  input_arg {
    name: "tensor"
    type_attr: "T"
  }
  input_arg {
    name: "shape"
    description: "Defines the shape of the output tensor."
    type: DT_INT32
  }
  output_arg {
    name: "output"
    type_attr: "T"
  }
  attr {
    name: "T"
    type: "type"
  }
  summary: "Reshapes a tensor."
  description: "Given `tensor`, this operation returns a tensor that has the same values\nas `tensor` with shape `shape`.\n\nIf one component of `shape` is the special value -1, the size of that dimension\nis computed so that the total size remains constant.  In particular, a `shape`\nof `[-1]` flattens into 1-D.  At most one component of `shape` can be -1.\n\nIf `shape` is 1-D or higher, then the operation returns a tensor with shape\n`shape` filled with the values of `tensor`. In this case, the number of elements\nimplied by `shape` must be the same as the number of elements in `tensor`.\n\nFor example:\n\n```prettyprint\n# tensor \'t\' is [1, 2, 3, 4, 5, 6, 7, 8, 9]\n# tensor \'t\' has shape [9]\nreshape(t, [3, 3]) ==> [[1, 2, 3],\n                        [4, 5, 6],\n                        [7, 8, 9]]\n\n# tensor \'t\' is [[[1, 1], [2, 2]],\n#                [[3, 3], [4, 4]]]\n# tensor \'t\' has shape [2, 2, 2]\nreshape(t, [2, 4]) ==> [[1, 1, 2, 2],\n                        [3, 3, 4, 4]]\n\n# tensor \'t\' is [[[1, 1, 1],\n#                 [2, 2, 2]],\n#                [[3, 3, 3],\n#                 [4, 4, 4]],\n#                [[5, 5, 5],\n#                 [6, 6, 6]]]\n# tensor \'t\' has shape [3, 2, 3]\n# pass \'[-1]\' to flatten \'t\'\nreshape(t, [-1]) ==> [1, 1, 1, 2, 2, 2, 3, 3, 3, 4, 4, 4, 5, 5, 5, 6, 6, 6]\n\n# -1 can also be used to infer the shape\n\n# -1 is inferred to be 9:\nreshape(t, [2, -1]) ==> [[1, 1, 1, 2, 2, 2, 3, 3, 3],\n                         [4, 4, 4, 5, 5, 5, 6, 6, 6]]\n# -1 is inferred to be 2:\nreshape(t, [-1, 9]) ==> [[1, 1, 1, 2, 2, 2, 3, 3, 3],\n                         [4, 4, 4, 5, 5, 5, 6, 6, 6]]\n# -1 is inferred to be 3:\nreshape(t, [ 2, -1, 3]) ==> [[[1, 1, 1],\n                              [2, 2, 2],\n                              [3, 3, 3]],\n                             [[4, 4, 4],\n                              [5, 5, 5],\n                              [6, 6, 6]]]\n\n# tensor \'t\' is [7]\n# shape `[]` reshapes to a scalar\nreshape(t, []) ==> 7\n```"
}
op {
  name: "ResizeArea"
  input_arg {
    name: "images"
    description: "4-D with shape `[batch, height, width, channels]`."
    type_attr: "T"
  }
  input_arg {
    name: "size"
    description: "= A 1-D int32 Tensor of 2 elements: `new_height, new_width`.  The\nnew size for the images."
    type: DT_INT32
  }
  output_arg {
    name: "resized_images"
    description: "4-D with shape\n`[batch, new_height, new_width, channels]`."
    type: DT_FLOAT
  }
  attr {
    name: "T"
    type: "type"
    allowed_values {
      list {
        type: DT_UINT8
        type: DT_INT8
        type: DT_INT16
        type: DT_INT32
        type: DT_INT64
        type: DT_FLOAT
        type: DT_DOUBLE
      }
    }
  }
  attr {
    name: "align_corners"
    type: "bool"
    default_value {
      b: false
    }
    description: "If true, rescale input by (new_height - 1) / (height - 1), which\nexactly aligns the 4 corners of images and resized images. If false, rescale\nby new_height / height. Treat similarly the width dimension."
  }
  summary: "Resize `images` to `size` using area interpolation."
  description: "Input images can be of different types but output images are always float."
}
op {
  name: "ResizeBicubic"
  input_arg {
    name: "images"
    description: "4-D with shape `[batch, height, width, channels]`."
    type_attr: "T"
  }
  input_arg {
    name: "size"
    description: "= A 1-D int32 Tensor of 2 elements: `new_height, new_width`.  The\nnew size for the images."
    type: DT_INT32
  }
  output_arg {
    name: "resized_images"
    description: "4-D with shape\n`[batch, new_height, new_width, channels]`."
    type: DT_FLOAT
  }
  attr {
    name: "T"
    type: "type"
    allowed_values {
      list {
        type: DT_UINT8
        type: DT_INT8
        type: DT_INT16
        type: DT_INT32
        type: DT_INT64
        type: DT_FLOAT
        type: DT_DOUBLE
      }
    }
  }
  attr {
    name: "align_corners"
    type: "bool"
    default_value {
      b: false
    }
    description: "If true, rescale input by (new_height - 1) / (height - 1), which\nexactly aligns the 4 corners of images and resized images. If false, rescale\nby new_height / height. Treat similarly the width dimension."
  }
  summary: "Resize `images` to `size` using bicubic interpolation."
  description: "Input images can be of different types but output images are always float."
}
op {
  name: "ResizeBilinear"
  input_arg {
    name: "images"
    description: "4-D with shape `[batch, height, width, channels]`."
    type_attr: "T"
  }
  input_arg {
    name: "size"
    description: "= A 1-D int32 Tensor of 2 elements: `new_height, new_width`.  The\nnew size for the images."
    type: DT_INT32
  }
  output_arg {
    name: "resized_images"
    description: "4-D with shape\n`[batch, new_height, new_width, channels]`."
    type: DT_FLOAT
  }
  attr {
    name: "T"
    type: "type"
    allowed_values {
      list {
        type: DT_UINT8
        type: DT_INT8
        type: DT_INT16
        type: DT_INT32
        type: DT_INT64
        type: DT_FLOAT
        type: DT_DOUBLE
      }
    }
  }
  attr {
    name: "align_corners"
    type: "bool"
    default_value {
      b: false
    }
    description: "If true, rescale input by (new_height - 1) / (height - 1), which\nexactly aligns the 4 corners of images and resized images. If false, rescale\nby new_height / height. Treat similarly the width dimension."
  }
  summary: "Resize `images` to `size` using bilinear interpolation."
  description: "Input images can be of different types but output images are always float."
}
op {
  name: "ResizeBilinearGrad"
  input_arg {
    name: "grads"
    description: "4-D with shape `[batch, height, width, channels]`."
    type: DT_FLOAT
  }
  input_arg {
    name: "original_image"
    description: "4-D with shape `[batch, orig_height, orig_width, channels]`,\nThe image tensor that was resized."
    type_attr: "T"
  }
  output_arg {
    name: "output"
    description: "4-D with shape `[batch, orig_height, orig_width, channels]`.\nGradients with respect to the input image. Input image must have been\nfloat or double."
    type_attr: "T"
  }
  attr {
    name: "T"
    type: "type"
    allowed_values {
      list {
        type: DT_FLOAT
        type: DT_DOUBLE
      }
    }
  }
  attr {
    name: "align_corners"
    type: "bool"
    default_value {
      b: false
    }
    description: "If true, rescale grads by (orig_height - 1) / (height - 1), which\nexactly aligns the 4 corners of grads and original_image. If false, rescale by\norig_height / height. Treat similarly the width dimension."
  }
  summary: "Computes the gradient of bilinear interpolation."
}
op {
  name: "ResizeNearestNeighbor"
  input_arg {
    name: "images"
    description: "4-D with shape `[batch, height, width, channels]`."
    type_attr: "T"
  }
  input_arg {
    name: "size"
    description: "= A 1-D int32 Tensor of 2 elements: `new_height, new_width`.  The\nnew size for the images."
    type: DT_INT32
  }
  output_arg {
    name: "resized_images"
    description: "4-D with shape\n`[batch, new_height, new_width, channels]`."
    type_attr: "T"
  }
  attr {
    name: "T"
    type: "type"
    allowed_values {
      list {
        type: DT_UINT8
        type: DT_INT8
        type: DT_INT16
        type: DT_INT32
        type: DT_INT64
        type: DT_FLOAT
        type: DT_DOUBLE
      }
    }
  }
  attr {
    name: "align_corners"
    type: "bool"
    default_value {
      b: false
    }
    description: "If true, rescale input by (new_height - 1) / (height - 1), which\nexactly aligns the 4 corners of images and resized images. If false, rescale\nby new_height / height. Treat similarly the width dimension."
  }
  summary: "Resize `images` to `size` using nearest neighbor interpolation."
}
op {
  name: "ResizeNearestNeighborGrad"
  input_arg {
    name: "grads"
    description: "4-D with shape `[batch, height, width, channels]`."
    type_attr: "T"
  }
  input_arg {
    name: "size"
    description: "= A 1-D int32 Tensor of 2 elements: `orig_height, orig_width`. The\noriginal input size."
    type: DT_INT32
  }
  output_arg {
    name: "output"
    description: "4-D with shape `[batch, orig_height, orig_width, channels]`. Gradients\nwith respect to the input image."
    type_attr: "T"
  }
  attr {
    name: "T"
    type: "type"
    allowed_values {
      list {
        type: DT_UINT8
        type: DT_INT8
        type: DT_INT32
        type: DT_FLOAT
        type: DT_DOUBLE
      }
    }
  }
  attr {
    name: "align_corners"
    type: "bool"
    default_value {
      b: false
    }
    description: "If true, rescale grads by (orig_height - 1) / (height - 1), which\nexactly aligns the 4 corners of grads and original_image. If false, rescale by\norig_height / height. Treat similarly the width dimension."
  }
  summary: "Computes the gradient of nearest neighbor interpolation."
}
op {
  name: "Restore"
  input_arg {
    name: "file_pattern"
    description: "Must have a single element. The pattern of the files from\nwhich we read the tensor."
    type: DT_STRING
  }
  input_arg {
    name: "tensor_name"
    description: "Must have a single element. The name of the tensor to be\nrestored."
    type: DT_STRING
  }
  output_arg {
    name: "tensor"
    description: "The restored tensor."
    type_attr: "dt"
  }
  attr {
    name: "dt"
    type: "type"
    description: "The type of the tensor to be restored."
  }
  attr {
    name: "preferred_shard"
    type: "int"
    default_value {
      i: -1
    }
    description: "Index of file to open first if multiple files match\n`file_pattern`."
  }
  summary: "Restores a tensor from checkpoint files."
  description: "Reads a tensor stored in one or several files. If there are several files (for\ninstance because a tensor was saved as slices), `file_pattern` may contain\nwildcard symbols (`*` and `?`) in the filename portion only, not in the\ndirectory portion.\n\nIf a `file_pattern` matches several files, `preferred_shard` can be used to hint\nin which file the requested tensor is likely to be found. This op will first\nopen the file at index `preferred_shard` in the list of matching files and try\nto restore tensors from that file.  Only if some tensors or tensor slices are\nnot found in that first file, then the Op opens all the files. Setting\n`preferred_shard` to match the value passed as the `shard` input\nof a matching `Save` Op may speed up Restore.  This attribute only affects\nperformance, not correctness.  The default value -1 means files are processed in\norder.\n\nSee also `RestoreSlice`."
}
op {
  name: "RestoreSlice"
  input_arg {
    name: "file_pattern"
    description: "Must have a single element. The pattern of the files from\nwhich we read the tensor."
    type: DT_STRING
  }
  input_arg {
    name: "tensor_name"
    description: "Must have a single element. The name of the tensor to be\nrestored."
    type: DT_STRING
  }
  input_arg {
    name: "shape_and_slice"
    description: "Scalar. The shapes and slice specifications to use when\nrestoring a tensors."
    type: DT_STRING
  }
  output_arg {
    name: "tensor"
    description: "The restored tensor."
    type_attr: "dt"
  }
  attr {
    name: "dt"
    type: "type"
    description: "The type of the tensor to be restored."
  }
  attr {
    name: "preferred_shard"
    type: "int"
    default_value {
      i: -1
    }
    description: "Index of file to open first if multiple files match\n`file_pattern`. See the documentation for `Restore`."
  }
  summary: "Restores a tensor from checkpoint files."
  description: "This is like `Restore` except that restored tensor can be listed as filling\nonly a slice of a larger tensor.  `shape_and_slice` specifies the shape of the\nlarger tensor and the slice that the restored tensor covers.\n\nThe `shape_and_slice` input has the same format as the\nelements of the `shapes_and_slices` input of the `SaveSlices` op."
}
op {
  name: "Reverse"
  input_arg {
    name: "tensor"
    description: "Up to 8-D."
    type_attr: "T"
  }
  input_arg {
    name: "dims"
    description: "1-D. The dimensions to reverse."
    type: DT_BOOL
  }
  output_arg {
    name: "output"
    description: "The same shape as `tensor`."
    type_attr: "T"
  }
  attr {
    name: "T"
    type: "type"
    allowed_values {
      list {
        type: DT_UINT8
        type: DT_INT8
        type: DT_INT32
        type: DT_BOOL
        type: DT_FLOAT
        type: DT_DOUBLE
      }
    }
  }
  summary: "Reverses specific dimensions of a tensor."
  description: "Given a `tensor`, and a `bool` tensor `dims` representing the dimensions\nof `tensor`, this operation reverses each dimension i of `tensor` where\n`dims[i]` is `True`.\n\n`tensor` can have up to 8 dimensions. The number of dimensions\nof `tensor` must equal the number of elements in `dims`. In other words:\n\n`rank(tensor) = size(dims)`\n\nFor example:\n\n```prettyprint\n# tensor \'t\' is [[[[ 0,  1,  2,  3],\n#                  [ 4,  5,  6,  7],\n#                  [ 8,  9, 10, 11]],\n#                 [[12, 13, 14, 15],\n#                  [16, 17, 18, 19],\n#                  [20, 21, 22, 23]]]]\n# tensor \'t\' shape is [1, 2, 3, 4]\n\n# \'dims\' is [False, False, False, True]\nreverse(t, dims) ==> [[[[ 3,  2,  1,  0],\n                        [ 7,  6,  5,  4],\n                        [ 11, 10, 9, 8]],\n                       [[15, 14, 13, 12],\n                        [19, 18, 17, 16],\n                        [23, 22, 21, 20]]]]\n\n# \'dims\' is [False, True, False, False]\nreverse(t, dims) ==> [[[[12, 13, 14, 15],\n                        [16, 17, 18, 19],\n                        [20, 21, 22, 23]\n                       [[ 0,  1,  2,  3],\n                        [ 4,  5,  6,  7],\n                        [ 8,  9, 10, 11]]]]\n\n# \'dims\' is [False, False, True, False]\nreverse(t, dims) ==> [[[[8, 9, 10, 11],\n                        [4, 5, 6, 7],\n                        [0, 1, 2, 3]]\n                       [[20, 21, 22, 23],\n                        [16, 17, 18, 19],\n                        [12, 13, 14, 15]]]]\n```"
}
op {
  name: "ReverseSequence"
  input_arg {
    name: "input"
    description: "The input to reverse."
    type_attr: "T"
  }
  input_arg {
    name: "seq_lengths"
    description: "1-D with length `input.dims(batch_dim)` and\n`max(seq_lengths) < input.dims(seq_dim)`"
    type: DT_INT64
  }
  output_arg {
    name: "output"
    description: "The partially reversed input. It has the same shape as `input`."
    type_attr: "T"
  }
  attr {
    name: "seq_dim"
    type: "int"
    description: "The dimension which is partially reversed."
  }
  attr {
    name: "batch_dim"
    type: "int"
    default_value {
      i: 0
    }
    description: "The dimension along which reversal is performed."
  }
  attr {
    name: "T"
    type: "type"
  }
  summary: "Reverses variable length slices."
  description: "This op first slices `input` along the dimension `batch_dim`, and for each\nslice `i`, reverses the first `seq_lengths[i]` elements along\nthe dimension `seq_dim`.\n\nThe elements of `seq_lengths` must obey `seq_lengths[i] < input.dims[seq_dim]`,\nand `seq_lengths` must be a vector of length `input.dims[batch_dim]`.\n\nThe output slice `i` along dimension `batch_dim` is then given by input\nslice `i`, with the first `seq_lengths[i]` slices along dimension\n`seq_dim` reversed.\n\nFor example:\n\n```prettyprint\n# Given this:\nbatch_dim = 0\nseq_dim = 1\ninput.dims = (4, 8, ...)\nseq_lengths = [7, 2, 3, 5]\n\n# then slices of input are reversed on seq_dim, but only up to seq_lengths:\noutput[0, 0:7, :, ...] = input[0, 7:0:-1, :, ...]\noutput[1, 0:2, :, ...] = input[1, 2:0:-1, :, ...]\noutput[2, 0:3, :, ...] = input[2, 3:0:-1, :, ...]\noutput[3, 0:5, :, ...] = input[3, 5:0:-1, :, ...]\n\n# while entries past seq_lens are copied through:\noutput[0, 7:, :, ...] = input[0, 7:, :, ...]\noutput[1, 2:, :, ...] = input[1, 2:, :, ...]\noutput[2, 3:, :, ...] = input[2, 3:, :, ...]\noutput[3, 2:, :, ...] = input[3, 2:, :, ...]\n```\n\nIn contrast, if:\n\n```prettyprint\n# Given this:\nbatch_dim = 2\nseq_dim = 0\ninput.dims = (8, ?, 4, ...)\nseq_lengths = [7, 2, 3, 5]\n\n# then slices of input are reversed on seq_dim, but only up to seq_lengths:\noutput[0:7, :, 0, :, ...] = input[7:0:-1, :, 0, :, ...]\noutput[0:2, :, 1, :, ...] = input[2:0:-1, :, 1, :, ...]\noutput[0:3, :, 2, :, ...] = input[3:0:-1, :, 2, :, ...]\noutput[0:5, :, 3, :, ...] = input[5:0:-1, :, 3, :, ...]\n\n# while entries past seq_lens are copied through:\noutput[7:, :, 0, :, ...] = input[7:, :, 0, :, ...]\noutput[2:, :, 1, :, ...] = input[2:, :, 1, :, ...]\noutput[3:, :, 2, :, ...] = input[3:, :, 2, :, ...]\noutput[2:, :, 3, :, ...] = input[2:, :, 3, :, ...]\n```"
}
op {
  name: "Rsqrt"
  input_arg {
    name: "x"
    type_attr: "T"
  }
  output_arg {
    name: "y"
    type_attr: "T"
  }
  attr {
    name: "T"
    type: "type"
    allowed_values {
      list {
        type: DT_HALF
        type: DT_FLOAT
        type: DT_DOUBLE
        type: DT_INT32
        type: DT_INT64
        type: DT_COMPLEX64
        type: DT_COMPLEX128
      }
    }
  }
  summary: "Computes reciprocal of square root of x element-wise."
  description: "I.e., \\\\(y = 1 / \\sqrt{x}\\\\)."
}
op {
  name: "SampleDistortedBoundingBox"
  input_arg {
    name: "image_size"
    description: "1-D, containing `[height, width, channels]`."
    type_attr: "T"
  }
  input_arg {
    name: "bounding_boxes"
    description: "3-D with shape `[batch, N, 4]` describing the N bounding boxes\nassociated with the image."
    type: DT_FLOAT
  }
  output_arg {
    name: "begin"
    description: "1-D, containing `[offset_height, offset_width, 0]`. Provide as input to\n`tf.slice`."
    type_attr: "T"
  }
  output_arg {
    name: "size"
    description: "1-D, containing `[target_height, target_width, -1]`. Provide as input to\n`tf.slice`."
    type_attr: "T"
  }
  output_arg {
    name: "bboxes"
    description: "3-D with shape `[1, 1, 4]` containing the distorted bounding box.\nProvide as input to `tf.image.draw_bounding_boxes`."
    type: DT_FLOAT
  }
  attr {
    name: "T"
    type: "type"
    allowed_values {
      list {
        type: DT_UINT8
        type: DT_INT8
        type: DT_INT16
        type: DT_INT32
        type: DT_INT64
      }
    }
  }
  attr {
    name: "seed"
    type: "int"
    default_value {
      i: 0
    }
    description: "If either `seed` or `seed2` are set to non-zero, the random number\ngenerator is seeded by the given `seed`.  Otherwise, it is seeded by a random\nseed."
  }
  attr {
    name: "seed2"
    type: "int"
    default_value {
      i: 0
    }
    description: "A second seed to avoid seed collision."
  }
  attr {
    name: "min_object_covered"
    type: "float"
    default_value {
      f: 0.1
    }
    description: "The cropped area of the image must contain at least this\nfraction of any bounding box supplied."
  }
  attr {
    name: "aspect_ratio_range"
    type: "list(float)"
    default_value {
      list {
        f: 0.75
        f: 1.33
      }
    }
    description: "The cropped area of the image must have an aspect ratio =\nwidth / height within this range."
  }
  attr {
    name: "area_range"
    type: "list(float)"
    default_value {
      list {
        f: 0.05
        f: 1
      }
    }
    description: "The cropped area of the image must contain a fraction of the\nsupplied image within in this range."
  }
  attr {
    name: "max_attempts"
    type: "int"
    default_value {
      i: 100
    }
    description: "Number of attempts at generating a cropped region of the image\nof the specified constraints. After `max_attempts` failures, return the entire\nimage."
  }
  attr {
    name: "use_image_if_no_bounding_boxes"
    type: "bool"
    default_value {
      b: false
    }
    description: "Controls behavior if no bounding boxes supplied.\nIf true, assume an implicit bounding box covering the whole input. If false,\nraise an error."
  }
  summary: "Generate a single randomly distorted bounding box for an image."
  description: "Bounding box annotations are often supplied in addition to ground-truth labels\nin image recognition or object localization tasks. A common technique for\ntraining such a system is to randomly distort an image while preserving\nits content, i.e. *data augmentation*. This Op outputs a randomly distorted\nlocalization of an object, i.e. bounding box, given an `image_size`,\n`bounding_boxes` and a series of constraints.\n\nThe output of this Op is a single bounding box that may be used to crop the\noriginal image. The output is returned as 3 tensors: `begin`, `size` and\n`bboxes`. The first 2 tensors can be fed directly into `tf.slice` to crop the\nimage. The latter may be supplied to `tf.image.draw_bounding_box` to visualize\nwhat the bounding box looks like.\n\nBounding boxes are supplied and returned as `[y_min, x_min, y_max, x_max]`. The\nbounding box coordinates are floats in `[0.0, 1.0]` relative to the width and\nheight of the underlying image.\n\nFor example,\n\n    # Generate a single distorted bounding box.\n    begin, size, bbox_for_draw = tf.image.sample_distorted_bounding_box(\n        tf.shape(image),\n        bounding_boxes=bounding_boxes)\n\n    # Draw the bounding box in an image summary.\n    image_with_box = tf.image.draw_bounding_boxes(tf.expand_dims(image, 0),\n                                                  bbox_for_draw)\n    tf.image_summary(\'images_with_box\', image_with_box)\n\n    # Employ the bounding box to distort the image.\n    distorted_image = tf.slice(image, begin, size)\n\nNote that if no bounding box information is available, setting\n`use_image_if_no_bounding_boxes = true` will assume there is a single implicit\nbounding box covering the whole image. If `use_image_if_no_bounding_boxes` is\nfalse and no bounding boxes are supplied, an error is raised."
  is_stateful: true
}
op {
  name: "Save"
  input_arg {
    name: "filename"
    description: "Must have a single element. The name of the file to which we write\nthe tensor."
    type: DT_STRING
  }
  input_arg {
    name: "tensor_names"
    description: "Shape `[N]`. The names of the tensors to be saved."
    type: DT_STRING
  }
  input_arg {
    name: "data"
    description: "`N` tensors to save."
    type_list_attr: "T"
  }
  attr {
    name: "T"
    type: "list(type)"
    has_minimum: true
    minimum: 1
  }
  summary: "Saves the input tensors to disk."
  description: "The size of `tensor_names` must match the number of tensors in `data`. `data[i]`\nis written to `filename` with name `tensor_names[i]`.\n\nSee also `SaveSlices`."
}
op {
  name: "SaveSlices"
  input_arg {
    name: "filename"
    description: "Must have a single element. The name of the file to which we write the\ntensor."
    type: DT_STRING
  }
  input_arg {
    name: "tensor_names"
    description: "Shape `[N]`. The names of the tensors to be saved."
    type: DT_STRING
  }
  input_arg {
    name: "shapes_and_slices"
    description: "Shape `[N]`.  The shapes and slice specifications to use when\nsaving the tensors."
    type: DT_STRING
  }
  input_arg {
    name: "data"
    description: "`N` tensors to save."
    type_list_attr: "T"
  }
  attr {
    name: "T"
    type: "list(type)"
    has_minimum: true
    minimum: 1
  }
  summary: "Saves input tensors slices to disk."
  description: "This is like `Save` except that tensors can be listed in the saved file as being\na slice of a larger tensor.  `shapes_and_slices` specifies the shape of the\nlarger tensor and the slice that this tensor covers. `shapes_and_slices` must\nhave as many elements as `tensor_names`.\n\nElements of the `shapes_and_slices` input must either be:\n\n*  The empty string, in which case the corresponding tensor is\n   saved normally.\n*  A string of the form `dim0 dim1 ... dimN-1 slice-spec` where the\n   `dimI` are the dimensions of the larger tensor and `slice-spec`\n   specifies what part is covered by the tensor to save.\n\n`slice-spec` itself is a `:`-separated list: `slice0:slice1:...:sliceN-1`\nwhere each `sliceI` is either:\n\n*  The string `-` meaning that the slice covers all indices of this dimension\n*  `start,length` where `start` and `length` are integers.  In that\n   case the slice covers `length` indices starting at `start`.\n\nSee also `Save`."
}
op {
  name: "ScalarSummary"
  input_arg {
    name: "tags"
    description: "Tags for the summary."
    type: DT_STRING
  }
  input_arg {
    name: "values"
    description: "Same shape as `tags.  Values for the summary."
    type_attr: "T"
  }
  output_arg {
    name: "summary"
    description: "Scalar.  Serialized `Summary` protocol buffer."
    type: DT_STRING
  }
  attr {
    name: "T"
    type: "type"
    allowed_values {
      list {
        type: DT_FLOAT
        type: DT_DOUBLE
        type: DT_INT32
        type: DT_INT64
        type: DT_UINT8
        type: DT_INT16
        type: DT_INT8
        type: DT_UINT16
        type: DT_HALF
      }
    }
  }
  summary: "Outputs a `Summary` protocol buffer with scalar values."
  description: "The input `tags` and `values` must have the same shape.  The generated summary\nhas a summary value for each tag-value pair in `tags` and `values`."
}
op {
  name: "ScatterAdd"
  input_arg {
    name: "ref"
    description: "Should be from a `Variable` node."
    type_attr: "T"
    is_ref: true
  }
  input_arg {
    name: "indices"
    description: "A tensor of indices into the first dimension of `ref`."
    type_attr: "Tindices"
  }
  input_arg {
    name: "updates"
    description: "A tensor of updated values to add to `ref`."
    type_attr: "T"
  }
  output_arg {
    name: "output_ref"
    description: "= Same as `ref`.  Returned as a convenience for operations that want\nto use the updated values after the update is done."
    type_attr: "T"
    is_ref: true
  }
  attr {
    name: "T"
    type: "type"
    allowed_values {
      list {
        type: DT_FLOAT
        type: DT_DOUBLE
        type: DT_INT64
        type: DT_INT32
        type: DT_UINT8
        type: DT_UINT16
        type: DT_INT16
        type: DT_INT8
        type: DT_COMPLEX64
        type: DT_COMPLEX128
        type: DT_QINT8
        type: DT_QUINT8
        type: DT_QINT32
        type: DT_HALF
      }
    }
  }
  attr {
    name: "Tindices"
    type: "type"
    allowed_values {
      list {
        type: DT_INT32
        type: DT_INT64
      }
    }
  }
  attr {
    name: "use_locking"
    type: "bool"
    default_value {
      b: false
    }
    description: "If True, the addition will be protected by a lock;\notherwise the behavior is undefined, but may exhibit less contention."
  }
  summary: "Adds sparse updates to a variable reference."
  description: "This operation computes\n\n    # Scalar indices\n    ref[indices, ...] += updates[...]\n\n    # Vector indices (for each i)\n    ref[indices[i], ...] += updates[i, ...]\n\n    # High rank indices (for each i, ..., j)\n    ref[indices[i, ..., j], ...] += updates[i, ..., j, ...]\n\nThis operation outputs `ref` after the update is done.\nThis makes it easier to chain operations that need to use the reset value.\n\nDuplicate entries are handled correctly: if multiple `indices` reference\nthe same location, their contributions add.\n\nRequires `updates.shape = indices.shape + ref.shape[1:]`.\n\n<div style=\"width:70%; margin:auto; margin-bottom:10px; margin-top:20px;\">\n<img style=\"width:100%\" src=\"../../images/ScatterAdd.png\" alt>\n</div>"
}
op {
  name: "ScatterSub"
  input_arg {
    name: "ref"
    description: "Should be from a `Variable` node."
    type_attr: "T"
    is_ref: true
  }
  input_arg {
    name: "indices"
    description: "A tensor of indices into the first dimension of `ref`."
    type_attr: "Tindices"
  }
  input_arg {
    name: "updates"
    description: "A tensor of updated values to subtract from `ref`."
    type_attr: "T"
  }
  output_arg {
    name: "output_ref"
    description: "= Same as `ref`.  Returned as a convenience for operations that want\nto use the updated values after the update is done."
    type_attr: "T"
    is_ref: true
  }
  attr {
    name: "T"
    type: "type"
    allowed_values {
      list {
        type: DT_FLOAT
        type: DT_DOUBLE
        type: DT_INT64
        type: DT_INT32
        type: DT_UINT8
        type: DT_UINT16
        type: DT_INT16
        type: DT_INT8
        type: DT_COMPLEX64
        type: DT_COMPLEX128
        type: DT_QINT8
        type: DT_QUINT8
        type: DT_QINT32
        type: DT_HALF
      }
    }
  }
  attr {
    name: "Tindices"
    type: "type"
    allowed_values {
      list {
        type: DT_INT32
        type: DT_INT64
      }
    }
  }
  attr {
    name: "use_locking"
    type: "bool"
    default_value {
      b: false
    }
    description: "If True, the subtraction will be protected by a lock;\notherwise the behavior is undefined, but may exhibit less contention."
  }
  summary: "Subtracts sparse updates to a variable reference."
  description: "    # Scalar indices\n    ref[indices, ...] -= updates[...]\n\n    # Vector indices (for each i)\n    ref[indices[i], ...] -= updates[i, ...]\n\n    # High rank indices (for each i, ..., j)\n    ref[indices[i, ..., j], ...] -= updates[i, ..., j, ...]\n\nThis operation outputs `ref` after the update is done.\nThis makes it easier to chain operations that need to use the reset value.\n\nDuplicate entries are handled correctly: if multiple `indices` reference\nthe same location, their (negated) contributions add.\n\nRequires `updates.shape = indices.shape + ref.shape[1:]`.\n\n<div style=\"width:70%; margin:auto; margin-bottom:10px; margin-top:20px;\">\n<img style=\"width:100%\" src=\"../../images/ScatterSub.png\" alt>\n</div>"
}
op {
  name: "ScatterUpdate"
  input_arg {
    name: "ref"
    description: "Should be from a `Variable` node."
    type_attr: "T"
    is_ref: true
  }
  input_arg {
    name: "indices"
    description: "A tensor of indices into the first dimension of `ref`."
    type_attr: "Tindices"
  }
  input_arg {
    name: "updates"
    description: "A tensor of updated values to store in `ref`."
    type_attr: "T"
  }
  output_arg {
    name: "output_ref"
    description: "= Same as `ref`.  Returned as a convenience for operations that want\nto use the updated values after the update is done."
    type_attr: "T"
    is_ref: true
  }
  attr {
    name: "T"
    type: "type"
  }
  attr {
    name: "Tindices"
    type: "type"
    allowed_values {
      list {
        type: DT_INT32
        type: DT_INT64
      }
    }
  }
  attr {
    name: "use_locking"
    type: "bool"
    default_value {
      b: true
    }
    description: "If True, the assignment will be protected by a lock;\notherwise the behavior is undefined, but may exhibit less contention."
  }
  summary: "Applies sparse updates to a variable reference."
  description: "This operation computes\n\n    # Scalar indices\n    ref[indices, ...] = updates[...]\n\n    # Vector indices (for each i)\n    ref[indices[i], ...] = updates[i, ...]\n\n    # High rank indices (for each i, ..., j)\n    ref[indices[i, ..., j], ...] = updates[i, ..., j, ...]\n\nThis operation outputs `ref` after the update is done.\nThis makes it easier to chain operations that need to use the reset value.\n\nIf values in `ref` is to be updated more than once, because there are\nduplicate entires in `indices`, the order at which the updates happen\nfor each value is undefined.\n\nRequires `updates.shape = indices.shape + ref.shape[1:]`.\n\n<div style=\"width:70%; margin:auto; margin-bottom:10px; margin-top:20px;\">\n<img style=\"width:100%\" src=\"../../images/ScatterUpdate.png\" alt>\n</div>"
}
op {
  name: "SegmentMax"
  input_arg {
    name: "data"
    type_attr: "T"
  }
  input_arg {
    name: "segment_ids"
    description: "A 1-D tensor whose rank is equal to the rank of `data`\'s\nfirst dimension.  Values should be sorted and can be repeated."
    type_attr: "Tindices"
  }
  output_arg {
    name: "output"
    description: "Has same shape as data, except for dimension 0 which\nhas size `k`, the number of segments."
    type_attr: "T"
  }
  attr {
    name: "T"
    type: "type"
    allowed_values {
      list {
        type: DT_FLOAT
        type: DT_DOUBLE
        type: DT_INT32
        type: DT_INT64
        type: DT_UINT8
        type: DT_INT16
        type: DT_INT8
        type: DT_UINT16
        type: DT_HALF
      }
    }
  }
  attr {
    name: "Tindices"
    type: "type"
    allowed_values {
      list {
        type: DT_INT32
        type: DT_INT64
      }
    }
  }
  summary: "Computes the maximum along segments of a tensor."
  description: "Read [the section on Segmentation](../../api_docs/python/math_ops.md#segmentation)\nfor an explanation of segments.\n\nComputes a tensor such that\n\\\\(output_i = \\max_j(data_j)\\\\) where `max` is over `j` such\nthat `segment_ids[j] == i`.\n\n<div style=\"width:70%; margin:auto; margin-bottom:10px; margin-top:20px;\">\n<img style=\"width:100%\" src=\"../../images/SegmentMax.png\" alt>\n</div>"
}
op {
  name: "SegmentMean"
  input_arg {
    name: "data"
    type_attr: "T"
  }
  input_arg {
    name: "segment_ids"
    description: "A 1-D tensor whose rank is equal to the rank of `data`\'s\nfirst dimension.  Values should be sorted and can be repeated."
    type_attr: "Tindices"
  }
  output_arg {
    name: "output"
    description: "Has same shape as data, except for dimension 0 which\nhas size `k`, the number of segments."
    type_attr: "T"
  }
  attr {
    name: "T"
    type: "type"
    allowed_values {
      list {
        type: DT_FLOAT
        type: DT_DOUBLE
        type: DT_INT32
        type: DT_INT64
        type: DT_UINT8
        type: DT_INT16
        type: DT_INT8
        type: DT_UINT16
        type: DT_HALF
      }
    }
  }
  attr {
    name: "Tindices"
    type: "type"
    allowed_values {
      list {
        type: DT_INT32
        type: DT_INT64
      }
    }
  }
  summary: "Computes the mean along segments of a tensor."
  description: "Read [the section on\nSegmentation](../../api_docs/python/math_ops.md#segmentation) for an explanation\nof segments.\n\nComputes a tensor such that\n\\\\(output_i = \\frac{\\sum_j data_j}{N}\\\\) where `mean` is\nover `j` such that `segment_ids[j] == i` and `N` is the total number of\nvalues summed.\n\n<div style=\"width:70%; margin:auto; margin-bottom:10px; margin-top:20px;\">\n<img style=\"width:100%\" src=\"../../images/SegmentMean.png\" alt>\n</div>"
}
op {
  name: "SegmentMin"
  input_arg {
    name: "data"
    type_attr: "T"
  }
  input_arg {
    name: "segment_ids"
    description: "A 1-D tensor whose rank is equal to the rank of `data`\'s\nfirst dimension.  Values should be sorted and can be repeated."
    type_attr: "Tindices"
  }
  output_arg {
    name: "output"
    description: "Has same shape as data, except for dimension 0 which\nhas size `k`, the number of segments."
    type_attr: "T"
  }
  attr {
    name: "T"
    type: "type"
    allowed_values {
      list {
        type: DT_FLOAT
        type: DT_DOUBLE
        type: DT_INT32
        type: DT_INT64
        type: DT_UINT8
        type: DT_INT16
        type: DT_INT8
        type: DT_UINT16
        type: DT_HALF
      }
    }
  }
  attr {
    name: "Tindices"
    type: "type"
    allowed_values {
      list {
        type: DT_INT32
        type: DT_INT64
      }
    }
  }
  summary: "Computes the minimum along segments of a tensor."
  description: "Read [the section on\nSegmentation](../../api_docs/python/math_ops.md#segmentation) for an explanation\nof segments.\n\nComputes a tensor such that\n\\\\(output_i = \\min_j(data_j)\\\\) where `min` is over `j` such\nthat `segment_ids[j] == i`.\n\n<div style=\"width:70%; margin:auto; margin-bottom:10px; margin-top:20px;\">\n<img style=\"width:100%\" src=\"../../images/SegmentMin.png\" alt>\n</div>"
}
op {
  name: "SegmentProd"
  input_arg {
    name: "data"
    type_attr: "T"
  }
  input_arg {
    name: "segment_ids"
    description: "A 1-D tensor whose rank is equal to the rank of `data`\'s\nfirst dimension.  Values should be sorted and can be repeated."
    type_attr: "Tindices"
  }
  output_arg {
    name: "output"
    description: "Has same shape as data, except for dimension 0 which\nhas size `k`, the number of segments."
    type_attr: "T"
  }
  attr {
    name: "T"
    type: "type"
    allowed_values {
      list {
        type: DT_FLOAT
        type: DT_DOUBLE
        type: DT_INT32
        type: DT_INT64
        type: DT_UINT8
        type: DT_INT16
        type: DT_INT8
        type: DT_UINT16
        type: DT_HALF
      }
    }
  }
  attr {
    name: "Tindices"
    type: "type"
    allowed_values {
      list {
        type: DT_INT32
        type: DT_INT64
      }
    }
  }
  summary: "Computes the product along segments of a tensor."
  description: "Read [the section on\nSegmentation](../../api_docs/python/math_ops.md#segmentation) for an explanation\nof segments.\n\nComputes a tensor such that\n\\\\(output_i = \\prod_j data_j\\\\) where the product is over `j` such\nthat `segment_ids[j] == i`.\n\n<div style=\"width:70%; margin:auto; margin-bottom:10px; margin-top:20px;\">\n<img style=\"width:100%\" src=\"../../images/SegmentProd.png\" alt>\n</div>"
}
op {
  name: "SegmentSum"
  input_arg {
    name: "data"
    type_attr: "T"
  }
  input_arg {
    name: "segment_ids"
    description: "A 1-D tensor whose rank is equal to the rank of `data`\'s\nfirst dimension.  Values should be sorted and can be repeated."
    type_attr: "Tindices"
  }
  output_arg {
    name: "output"
    description: "Has same shape as data, except for dimension 0 which\nhas size `k`, the number of segments."
    type_attr: "T"
  }
  attr {
    name: "T"
    type: "type"
    allowed_values {
      list {
        type: DT_FLOAT
        type: DT_DOUBLE
        type: DT_INT32
        type: DT_INT64
        type: DT_UINT8
        type: DT_INT16
        type: DT_INT8
        type: DT_UINT16
        type: DT_HALF
      }
    }
  }
  attr {
    name: "Tindices"
    type: "type"
    allowed_values {
      list {
        type: DT_INT32
        type: DT_INT64
      }
    }
  }
  summary: "Computes the sum along segments of a tensor."
  description: "Read [the section on Segmentation](../../api_docs/python/math_ops.md#segmentation)\nfor an explanation of segments.\n\nComputes a tensor such that\n\\\\(output_i = \\sum_j data_j\\\\) where sum is over `j` such\nthat `segment_ids[j] == i`.\n\n<div style=\"width:70%; margin:auto; margin-bottom:10px; margin-top:20px;\">\n<img style=\"width:100%\" src=\"../../images/SegmentSum.png\" alt>\n</div>"
}
op {
  name: "Select"
  input_arg {
    name: "condition"
    type: DT_BOOL
  }
  input_arg {
    name: "t"
    description: "= A `Tensor` which may have the same shape as `condition`.\nIf `condition` is rank 1, `t` may have higher rank,\nbut its first dimension must match the size of `condition`."
    type_attr: "T"
  }
  input_arg {
    name: "e"
    description: "= A `Tensor` with the same type and shape as `t`."
    type_attr: "T"
  }
  output_arg {
    name: "output"
    description: "= A `Tensor` with the same type and shape as `t` and `e`."
    type_attr: "T"
  }
  attr {
    name: "T"
    type: "type"
  }
  summary: "Selects elements from `t` or `e`, depending on `condition`."
  description: "The `t`, and `e` tensors must all have the same shape,\nand the output will also have that shape.  The `condition` tensor\nmust be a scalar if `t` and `e` are scalars.  If `t` and `e` are vectors\nor higher rank, then `condition` must be either a vector with size\nmatching the first dimension of `t`, or must have the same shape as `t`.\n\nThe `condition` tensor acts as a mask that chooses, based on the value at each\nelement, whether the corresponding element / row in the output should be\ntaken from `t` (if true) or `e` (if false).\n\nIf `condition` is a vector and `t` and `e` are higher rank matrices, then\nit chooses which row (outer dimension) to copy from `t` and `e`.\nIf `condition` has the same shape as `t` and `e`, then it chooses which\nelement to copy from `t` and `e`.\n\nFor example:\n\n```prettyprint\n# \'condition\' tensor is [[True,  False]\n#                        [False, True]]\n# \'t\' is [[1, 2],\n#         [3, 4]]\n# \'e\' is [[5, 6],\n#         [7, 8]]\nselect(condition, t, e) ==> [[1, 6],\n                             [7, 4]]\n\n\n# \'condition\' tensor is [True, False]\n# \'t\' is [[1, 2],\n#         [3, 4]]\n# \'e\' is [[5, 6],\n#         [7, 8]]\nselect(condition, t, e) ==> [[1, 2],\n                             [7, 8]]\n\n```"
}
op {
  name: "SelfAdjointEig"
  input_arg {
    name: "input"
    description: "Shape is `[M, M]`."
    type_attr: "T"
  }
  output_arg {
    name: "output"
    description: "Shape is `[M+1, M]`."
    type_attr: "T"
  }
  attr {
    name: "T"
    type: "type"
    allowed_values {
      list {
        type: DT_DOUBLE
        type: DT_FLOAT
      }
    }
  }
  summary: "Calculates the Eigen Decomposition of a square Self-Adjoint matrix."
  description: "Only the lower-triangular part of the input will be used in this case. The\nupper-triangular part will not be read.\n\nThe result is a M+1 x M matrix whose first row is the eigenvalues, and\nsubsequent rows are eigenvectors."
}
op {
  name: "SerializeManySparse"
  input_arg {
    name: "sparse_indices"
    description: "2-D.  The `indices` of the minibatch `SparseTensor`."
    type: DT_INT64
  }
  input_arg {
    name: "sparse_values"
    description: "1-D.  The `values` of the minibatch `SparseTensor`."
    type_attr: "T"
  }
  input_arg {
    name: "sparse_shape"
    description: "1-D.  The `shape` of the minibatch `SparseTensor`."
    type: DT_INT64
  }
  output_arg {
    name: "serialized_sparse"
    type: DT_STRING
  }
  attr {
    name: "T"
    type: "type"
  }
  summary: "Serialize an `N`-minibatch `SparseTensor` into an `[N, 3]` string `Tensor`."
  description: "The `SparseTensor` must have rank `R` greater than 1, and the first dimension\nis treated as the minibatch dimension.  Elements of the `SparseTensor`\nmust be sorted in increasing order of this first dimension.  The serialized\n`SparseTensor` objects going into each row of `serialized_sparse` will have\nrank `R-1`.\n\nThe minibatch size `N` is extracted from `sparse_shape[0]`."
}
op {
  name: "SerializeSparse"
  input_arg {
    name: "sparse_indices"
    description: "2-D.  The `indices` of the `SparseTensor`."
    type: DT_INT64
  }
  input_arg {
    name: "sparse_values"
    description: "1-D.  The `values` of the `SparseTensor`."
    type_attr: "T"
  }
  input_arg {
    name: "sparse_shape"
    description: "1-D.  The `shape` of the `SparseTensor`."
    type: DT_INT64
  }
  output_arg {
    name: "serialized_sparse"
    type: DT_STRING
  }
  attr {
    name: "T"
    type: "type"
  }
  summary: "Serialize a `SparseTensor` into a string 3-vector (1-D `Tensor`) object."
}
op {
  name: "Shape"
  input_arg {
    name: "input"
    type_attr: "T"
  }
  output_arg {
    name: "output"
    type: DT_INT32
  }
  attr {
    name: "T"
    type: "type"
  }
  summary: "Returns the shape of a tensor."
  description: "This operation returns a 1-D integer tensor representing the shape of `input`.\n\nFor example:\n\n```prettyprint\n# \'t\' is [[[1, 1, 1], [2, 2, 2]], [[3, 3, 3], [4, 4, 4]]]\nshape(t) ==> [2, 2, 3]\n```"
}
op {
  name: "ShapeN"
  input_arg {
    name: "input"
    type_attr: "T"
    number_attr: "N"
  }
  output_arg {
    name: "output"
    type: DT_INT32
    number_attr: "N"
  }
  attr {
    name: "N"
    type: "int"
    has_minimum: true
    minimum: 1
  }
  attr {
    name: "T"
    type: "type"
  }
  summary: "Returns shape of tensors."
  description: "This operation returns N 1-D integer tensors representing shape of `input[i]s`."
}
op {
  name: "ShardedFilename"
  input_arg {
    name: "basename"
    type: DT_STRING
  }
  input_arg {
    name: "shard"
    type: DT_INT32
  }
  input_arg {
    name: "num_shards"
    type: DT_INT32
  }
  output_arg {
    name: "filename"
    type: DT_STRING
  }
  summary: "Generate a sharded filename. The filename is printf formatted as"
  description: "   %s-%05d-of-%05d, basename, shard, num_shards."
}
op {
  name: "ShardedFilespec"
  input_arg {
    name: "basename"
    type: DT_STRING
  }
  input_arg {
    name: "num_shards"
    type: DT_INT32
  }
  output_arg {
    name: "filename"
    type: DT_STRING
  }
  summary: "Generate a glob pattern matching all sharded file names."
}
op {
  name: "Sigmoid"
  input_arg {
    name: "x"
    type_attr: "T"
  }
  output_arg {
    name: "y"
    type_attr: "T"
  }
  attr {
    name: "T"
    type: "type"
    allowed_values {
      list {
        type: DT_HALF
        type: DT_FLOAT
        type: DT_DOUBLE
        type: DT_INT32
        type: DT_INT64
        type: DT_COMPLEX64
        type: DT_COMPLEX128
      }
    }
  }
  summary: "Computes sigmoid of `x` element-wise."
  description: "Specifically, `y = 1 / (1 + exp(-x))`."
}
op {
  name: "Sign"
  input_arg {
    name: "x"
    type_attr: "T"
  }
  output_arg {
    name: "y"
    type_attr: "T"
  }
  attr {
    name: "T"
    type: "type"
    allowed_values {
      list {
        type: DT_HALF
        type: DT_FLOAT
        type: DT_DOUBLE
        type: DT_INT32
        type: DT_INT64
        type: DT_COMPLEX64
        type: DT_COMPLEX128
      }
    }
  }
  summary: "Returns an element-wise indication of the sign of a number."
  description: "`y = sign(x) = -1` if `x < 0`; 0 if `x == 0`; 1 if `x > 0`.\n\nFor complex numbers, `y = sign(x) = x / |x|` if `x != 0`, otherwise `y = 0`."
}
op {
  name: "Sin"
  input_arg {
    name: "x"
    type_attr: "T"
  }
  output_arg {
    name: "y"
    type_attr: "T"
  }
  attr {
    name: "T"
    type: "type"
    allowed_values {
      list {
        type: DT_HALF
        type: DT_FLOAT
        type: DT_DOUBLE
        type: DT_INT32
        type: DT_INT64
        type: DT_COMPLEX64
        type: DT_COMPLEX128
      }
    }
  }
  summary: "Computes sin of x element-wise."
}
op {
  name: "Size"
  input_arg {
    name: "input"
    type_attr: "T"
  }
  output_arg {
    name: "output"
    type: DT_INT32
  }
  attr {
    name: "T"
    type: "type"
  }
  summary: "Returns the size of a tensor."
  description: "This operation returns an integer representing the number of elements in\n`input`.\n\nFor example:\n\n```prettyprint\n# \'t\' is [[[1, 1,, 1], [2, 2, 2]], [[3, 3, 3], [4, 4, 4]]]]\nsize(t) ==> 12\n```"
}
op {
  name: "Skipgram"
  output_arg {
    name: "vocab_word"
    description: "A vector of words in the corpus."
    type: DT_STRING
  }
  output_arg {
    name: "vocab_freq"
    description: "Frequencies of words. Sorted in the non-ascending order."
    type: DT_INT32
  }
  output_arg {
    name: "words_per_epoch"
    description: "Number of words per epoch in the data file."
    type: DT_INT64
  }
  output_arg {
    name: "current_epoch"
    description: "The current epoch number."
    type: DT_INT32
  }
  output_arg {
    name: "total_words_processed"
    description: "The total number of words processed so far."
    type: DT_INT64
  }
  output_arg {
    name: "examples"
    description: "A vector of word ids."
    type: DT_INT32
  }
  output_arg {
    name: "labels"
    description: "A vector of word ids."
    type: DT_INT32
  }
  attr {
    name: "filename"
    type: "string"
    description: "The corpus\'s text file name."
  }
  attr {
    name: "batch_size"
    type: "int"
    description: "The size of produced batch."
  }
  attr {
    name: "window_size"
    type: "int"
    default_value {
      i: 5
    }
    description: "The number of words to predict to the left and right of the target."
  }
  attr {
    name: "min_count"
    type: "int"
    default_value {
      i: 5
    }
    description: "The minimum number of word occurrences for it to be included in the\nvocabulary."
  }
  attr {
    name: "subsample"
    type: "float"
    default_value {
      f: 0.001
    }
    description: "Threshold for word occurrence. Words that appear with higher\nfrequency will be randomly down-sampled. Set to 0 to disable."
  }
  summary: "Parses a text file and creates a batch of examples."
  is_stateful: true
}
op {
  name: "Slice"
  input_arg {
    name: "input"
    type_attr: "T"
  }
  input_arg {
    name: "begin"
    description: "begin[i] specifies the offset into the \'i\'th dimension of\n\'input\' to slice from."
    type_attr: "Index"
  }
  input_arg {
    name: "size"
    description: "size[i] specifies the number of elements of the \'i\'th dimension\nof \'input\' to slice. If size[i] is -1, all remaining elements in dimension\ni are included in the slice (i.e. this is equivalent to setting\nsize[i] = input.dim_size(i) - begin[i])."
    type_attr: "Index"
  }
  output_arg {
    name: "output"
    type_attr: "T"
  }
  attr {
    name: "T"
    type: "type"
  }
  attr {
    name: "Index"
    type: "type"
    allowed_values {
      list {
        type: DT_INT32
        type: DT_INT64
      }
    }
  }
  summary: "Return a slice from \'input\'."
  description: "The output tensor is a tensor with dimensions described by \'size\'\nwhose values are extracted from \'input\' starting at the offsets in\n\'begin\'.\n\n*Requirements*:\n  0 <= begin[i] <= begin[i] + size[i] <= Di  for i in [0, n)"
}
op {
  name: "Softmax"
  input_arg {
    name: "logits"
    description: "2-D with shape `[batch_size, num_classes]`."
    type_attr: "T"
  }
  output_arg {
    name: "softmax"
    description: "Same shape as `logits`."
    type_attr: "T"
  }
  attr {
    name: "T"
    type: "type"
    allowed_values {
      list {
        type: DT_FLOAT
        type: DT_DOUBLE
      }
    }
  }
  summary: "Computes softmax activations."
  description: "For each batch `i` and class `j` we have\n\n    softmax[i, j] = exp(logits[i, j]) / sum(exp(logits[i]))"
}
op {
  name: "SoftmaxCrossEntropyWithLogits"
  input_arg {
    name: "features"
    description: "batch_size x num_classes matrix"
    type_attr: "T"
  }
  input_arg {
    name: "labels"
    description: "batch_size x num_classes matrix\nThe caller must ensure that each batch of labels represents a valid\nprobability distribution."
    type_attr: "T"
  }
  output_arg {
    name: "loss"
    description: "Per example loss (batch_size vector)."
    type_attr: "T"
  }
  output_arg {
    name: "backprop"
    description: "backpropagated gradients (batch_size x num_classes matrix)."
    type_attr: "T"
  }
  attr {
    name: "T"
    type: "type"
    allowed_values {
      list {
        type: DT_HALF
        type: DT_FLOAT
        type: DT_DOUBLE
      }
    }
  }
  summary: "Computes softmax cross entropy cost and gradients to backpropagate."
  description: "Inputs are the logits, not probabilities."
}
op {
  name: "Softplus"
  input_arg {
    name: "features"
    type_attr: "T"
  }
  output_arg {
    name: "activations"
    type_attr: "T"
  }
  attr {
    name: "T"
    type: "type"
    allowed_values {
      list {
        type: DT_FLOAT
        type: DT_DOUBLE
        type: DT_INT32
        type: DT_INT64
        type: DT_UINT8
        type: DT_INT16
        type: DT_INT8
        type: DT_UINT16
        type: DT_HALF
      }
    }
  }
  summary: "Computes softplus: `log(exp(features) + 1)`."
}
op {
  name: "SoftplusGrad"
  input_arg {
    name: "gradients"
    description: "The backpropagated gradients to the corresponding softplus operation."
    type_attr: "T"
  }
  input_arg {
    name: "features"
    description: "The features passed as input to the corresponding softplus operation."
    type_attr: "T"
  }
  output_arg {
    name: "backprops"
    description: "The gradients: `gradients / (1 + exp(-features))`."
    type_attr: "T"
  }
  attr {
    name: "T"
    type: "type"
    allowed_values {
      list {
        type: DT_FLOAT
        type: DT_DOUBLE
        type: DT_INT32
        type: DT_INT64
        type: DT_UINT8
        type: DT_INT16
        type: DT_INT8
        type: DT_UINT16
        type: DT_HALF
      }
    }
  }
  summary: "Computes softplus gradients for a softplus operation."
}
op {
  name: "Softsign"
  input_arg {
    name: "features"
    type_attr: "T"
  }
  output_arg {
    name: "activations"
    type_attr: "T"
  }
  attr {
    name: "T"
    type: "type"
    allowed_values {
      list {
        type: DT_FLOAT
        type: DT_DOUBLE
        type: DT_INT32
        type: DT_INT64
        type: DT_UINT8
        type: DT_INT16
        type: DT_INT8
        type: DT_UINT16
        type: DT_HALF
      }
    }
  }
  summary: "Computes softsign: `features / (abs(features) + 1)`."
}
op {
  name: "SoftsignGrad"
  input_arg {
    name: "gradients"
    description: "The backpropagated gradients to the corresponding softsign operation."
    type_attr: "T"
  }
  input_arg {
    name: "features"
    description: "The features passed as input to the corresponding softsign operation."
    type_attr: "T"
  }
  output_arg {
    name: "backprops"
    description: "The gradients: `gradients / (1 + abs(-features)) ** 2`."
    type_attr: "T"
  }
  attr {
    name: "T"
    type: "type"
    allowed_values {
      list {
        type: DT_FLOAT
        type: DT_DOUBLE
        type: DT_INT32
        type: DT_INT64
        type: DT_UINT8
        type: DT_INT16
        type: DT_INT8
        type: DT_UINT16
        type: DT_HALF
      }
    }
  }
  summary: "Computes softsign gradients for a softsign operation."
}
op {
  name: "SpaceToBatch"
  input_arg {
    name: "input"
    description: "4-D with shape `[batch, height, width, depth]`."
    type_attr: "T"
  }
  input_arg {
    name: "paddings"
    description: "2-D tensor of non-negative integers with shape `[2, 2]`. It specifies\n  the padding of the input with zeros across the spatial dimensions as follows:\n\n      paddings = [[pad_top, pad_bottom], [pad_left, pad_right]]\n\n  The effective spatial dimensions of the zero-padded input tensor will be:\n\n      height_pad = pad_top + height + pad_bottom\n      width_pad = pad_left + width + pad_right\n\nThe attr `block_size` must be greater than one. It indicates the block size.\n\n  * Non-overlapping blocks of size `block_size x block size` in the height and\n    width dimensions are rearranged into the batch dimension at each location.\n  * The batch of the output tensor is `batch * block_size * block_size`.\n  * Both height_pad and width_pad must be divisible by block_size.\n\nThe shape of the output will be:\n\n    [batch*block_size*block_size, height_pad/block_size, width_pad/block_size,\n     depth]"
    type: DT_INT32
  }
  output_arg {
    name: "output"
    type_attr: "T"
  }
  attr {
    name: "T"
    type: "type"
  }
  attr {
    name: "block_size"
    type: "int"
  }
  summary: "SpaceToBatch for 4-D tensors of type T."
  description: "Zero-pads and then rearranges (permutes) blocks of spatial data into batch.\nMore specifically, this op outputs a copy of the input tensor where values from\nthe `height` and `width` dimensions are moved to the `batch` dimension. After\nthe zero-padding, both `height` and `width` of the input must be divisible by the\nblock size."
}
op {
  name: "SpaceToDepth"
  input_arg {
    name: "input"
    type_attr: "T"
  }
  output_arg {
    name: "output"
    type_attr: "T"
  }
  attr {
    name: "T"
    type: "type"
  }
  attr {
    name: "block_size"
    type: "int"
    description: "The size of the spatial block."
  }
  summary: "SpaceToDepth for tensors of type T."
  description: "Rearranges blocks of spatial data, into depth. More specifically,\nthis op outputs a copy of the input tensor where values from the `height`\nand `width` dimensions are moved to the `depth` dimension.\nThe attr `block_size` indicates the input block size and how the data is moved.\n\n  * Non-overlapping blocks of size `block_size x block size` are rearranged\n    into depth at each location.\n  * The depth of the output tensor is `input_depth * block_size * block_size`.\n  * The input tensor\'s height and width must be divisible by block_size.\n\nThat is, assuming the input is in the shape:\n`[batch, height, width, depth]`,\nthe shape of the output will be:\n`[batch, height/block_size, width/block_size, depth*block_size*block_size]`\n\nThis operation requires that the input tensor be of rank 4, and that\n`block_size` be >=1 and a divisor of both the input `height` and `width`.\n\nThis operation is useful for resizing the activations between convolutions\n(but keeping all data), e.g. instead of pooling. It is also useful for training\npurely convolutional models.\n\nFor example, given this input of shape `[1, 2, 2, 1]`, and block_size of 2:\n\n```prettyprint\nx = [[[[1], [2]],\n      [[3], [4]]]]\n```\n\nThis operation will output a tensor of shape `[1, 1, 1, 4]`:\n\n```prettyprint\n[[[[1, 2, 3, 4]]]]\n```\n\nHere, the input has a batch of 1 and each batch element has shape `[2, 2, 1]`,\nthe corresponding output will have a single element (i.e. width and height are\nboth 1) and will have a depth of 4 channels (1 * block_size * block_size).\nThe output element shape is `[1, 1, 4]`.\n\nFor an input tensor with larger depth, here of shape `[1, 2, 2, 3]`, e.g.\n\n```prettyprint\nx = [[[[1, 2, 3], [4, 5, 6]],\n      [[7, 8, 9], [10, 11, 12]]]]\n```\n\nThis operation, for block_size of 2, will return the following tensor of shape\n`[1, 1, 1, 12]`\n\n```prettyprint\n[[[[1, 2, 3, 4, 5, 6, 7, 8, 9, 10, 11, 12]]]]\n```\n\nSimilarly, for the following input of shape `[1 4 4 1]`, and a block size of 2:\n\n```prettyprint\nx = [[[[1],   [2],  [5],  [6]],\n      [[3],   [4],  [7],  [8]],\n      [[9],  [10], [13],  [14]],\n      [[11], [12], [15],  [16]]]]\n```\n\nthe operator will return the following tensor of shape `[1 2 2 4]`:\n\n```prettyprint\nx = [[[[1, 2, 3, 4],\n       [5, 6, 7, 8]],\n      [[9, 10, 11, 12],\n       [13, 14, 15, 16]]]]\n```"
}
op {
  name: "SparseAdd"
  input_arg {
    name: "a_indices"
    description: "2-D.  The `indices` of the first `SparseTensor`, size `[nnz, ndims]` Matrix."
    type: DT_INT64
  }
  input_arg {
    name: "a_values"
    description: "1-D.  The `values` of the first `SparseTensor`, size `[nnz]` Vector."
    type_attr: "T"
  }
  input_arg {
    name: "a_shape"
    description: "1-D.  The `shape` of the first `SparseTensor`, size `[ndims]` Vector."
    type: DT_INT64
  }
  input_arg {
    name: "b_indices"
    description: "2-D.  The `indices` of the second `SparseTensor`, size `[nnz, ndims]` Matrix."
    type: DT_INT64
  }
  input_arg {
    name: "b_values"
    description: "1-D.  The `values` of the second `SparseTensor`, size `[nnz]` Vector."
    type_attr: "T"
  }
  input_arg {
    name: "b_shape"
    description: "1-D.  The `shape` of the second `SparseTensor`, size `[ndims]` Vector."
    type: DT_INT64
  }
  input_arg {
    name: "thresh"
    description: "0-D.  The magnitude threshold that determines if an output value/index\npair takes space."
    type_attr: "Treal"
  }
  output_arg {
    name: "sum_indices"
    type: DT_INT64
  }
  output_arg {
    name: "sum_values"
    type_attr: "T"
  }
  output_arg {
    name: "sum_shape"
    type: DT_INT64
  }
  attr {
    name: "T"
    type: "type"
    allowed_values {
      list {
        type: DT_FLOAT
        type: DT_DOUBLE
        type: DT_INT64
        type: DT_INT32
        type: DT_UINT8
        type: DT_UINT16
        type: DT_INT16
        type: DT_INT8
        type: DT_COMPLEX64
        type: DT_COMPLEX128
        type: DT_QINT8
        type: DT_QUINT8
        type: DT_QINT32
        type: DT_HALF
      }
    }
  }
  attr {
    name: "Treal"
    type: "type"
    allowed_values {
      list {
        type: DT_FLOAT
        type: DT_DOUBLE
        type: DT_INT32
        type: DT_INT64
        type: DT_UINT8
        type: DT_INT16
        type: DT_INT8
        type: DT_UINT16
        type: DT_HALF
      }
    }
  }
  summary: "Adds two `SparseTensor` objects to produce another `SparseTensor`."
  description: "The input `SparseTensor` objects\' indices are assumed ordered in standard\nlexicographic order.  If this is not the case, before this step run\n`SparseReorder` to restore index ordering.\n\nBy default, if two values sum to zero at some index, the output `SparseTensor`\nwould still include that particular location in its index, storing a zero in the\ncorresponding value slot.  To override this, callers can specify `thresh`,\nindicating that if the sum has a magnitude strictly smaller than `thresh`, its\ncorresponding value and index would then not be included.  In particular,\n`thresh == 0` (default) means everything is kept and actual thresholding happens\nonly for a positive value.\n\nIn the following shapes, `nnz` is the count after taking `thresh` into account."
}
op {
  name: "SparseAddGrad"
  input_arg {
    name: "backprop_val_grad"
    description: "1-D with shape `[nnz(sum)]`.  The gradient with respect to\nthe non-empty values of the sum."
    type_attr: "T"
  }
  input_arg {
    name: "a_indices"
    description: "2-D.  The `indices` of the `SparseTensor` A, size `[nnz(A), ndims]`."
    type: DT_INT64
  }
  input_arg {
    name: "b_indices"
    description: "2-D.  The `indices` of the `SparseTensor` B, size `[nnz(B), ndims]`."
    type: DT_INT64
  }
  input_arg {
    name: "sum_indices"
    description: "2-D.  The `indices` of the sum `SparseTensor`, size\n`[nnz(sum), ndims]`."
    type: DT_INT64
  }
  output_arg {
    name: "a_val_grad"
    description: "1-D with shape `[nnz(A)]`. The gradient with respect to the\nnon-empty values of A."
    type_attr: "T"
  }
  output_arg {
    name: "b_val_grad"
    description: "1-D with shape `[nnz(B)]`. The gradient with respect to the\nnon-empty values of B."
    type_attr: "T"
  }
  attr {
    name: "T"
    type: "type"
    allowed_values {
      list {
        type: DT_FLOAT
        type: DT_DOUBLE
        type: DT_INT64
        type: DT_INT32
        type: DT_UINT8
        type: DT_UINT16
        type: DT_INT16
        type: DT_INT8
        type: DT_COMPLEX64
        type: DT_COMPLEX128
        type: DT_QINT8
        type: DT_QUINT8
        type: DT_QINT32
        type: DT_HALF
      }
    }
  }
  summary: "The gradient operator for the SparseAdd op."
  description: "The SparseAdd op calculates A + B, where A, B, and the sum are all represented\nas `SparseTensor` objects.  This op takes in the upstream gradient w.r.t.\nnon-empty values of the sum, and outputs the gradients w.r.t. the non-empty\nvalues of A and B."
}
op {
  name: "SparseApplyAdadelta"
  input_arg {
    name: "var"
    type_attr: "T"
    is_ref: true
  }
  input_arg {
    name: "accum"
    type_attr: "T"
    is_ref: true
  }
  input_arg {
    name: "accum_update"
    type_attr: "T"
    is_ref: true
  }
  input_arg {
    name: "lr"
    type_attr: "T"
  }
  input_arg {
    name: "rho"
    type_attr: "T"
  }
  input_arg {
    name: "epsilon"
    type_attr: "T"
  }
  input_arg {
    name: "grad"
    type_attr: "T"
  }
  input_arg {
    name: "indices"
    type_attr: "Tindices"
  }
  output_arg {
    name: "out"
    type_attr: "T"
    is_ref: true
  }
  attr {
    name: "T"
    type: "type"
    allowed_values {
      list {
        type: DT_FLOAT
        type: DT_DOUBLE
        type: DT_INT64
        type: DT_INT32
        type: DT_UINT8
        type: DT_UINT16
        type: DT_INT16
        type: DT_INT8
        type: DT_COMPLEX64
        type: DT_COMPLEX128
        type: DT_QINT8
        type: DT_QUINT8
        type: DT_QINT32
        type: DT_HALF
      }
    }
  }
  attr {
    name: "Tindices"
    type: "type"
    allowed_values {
      list {
        type: DT_INT32
        type: DT_INT64
      }
    }
  }
  attr {
    name: "use_locking"
    type: "bool"
    default_value {
      b: false
    }
  }
  summary: "var: Should be from a Variable()."
}
op {
  name: "SparseApplyAdagrad"
  input_arg {
    name: "var"
    description: "Should be from a Variable()."
    type_attr: "T"
    is_ref: true
  }
  input_arg {
    name: "accum"
    description: "Should be from a Variable()."
    type_attr: "T"
    is_ref: true
  }
  input_arg {
    name: "lr"
    description: "Learning rate. Must be a scalar."
    type_attr: "T"
  }
  input_arg {
    name: "grad"
    description: "The gradient."
    type_attr: "T"
  }
  input_arg {
    name: "indices"
    description: "A vector of indices into the first dimension of var and accum."
    type_attr: "Tindices"
  }
  output_arg {
    name: "out"
    description: "Same as \"var\"."
    type_attr: "T"
    is_ref: true
  }
  attr {
    name: "T"
    type: "type"
    allowed_values {
      list {
        type: DT_FLOAT
        type: DT_DOUBLE
        type: DT_INT64
        type: DT_INT32
        type: DT_UINT8
        type: DT_UINT16
        type: DT_INT16
        type: DT_INT8
        type: DT_COMPLEX64
        type: DT_COMPLEX128
        type: DT_QINT8
        type: DT_QUINT8
        type: DT_QINT32
        type: DT_HALF
      }
    }
  }
  attr {
    name: "Tindices"
    type: "type"
    allowed_values {
      list {
        type: DT_INT32
        type: DT_INT64
      }
    }
  }
  attr {
    name: "use_locking"
    type: "bool"
    default_value {
      b: false
    }
    description: "If `True`, updating of the var and accum tensors will be protected\nby a lock; otherwise the behavior is undefined, but may exhibit less\ncontention."
  }
  summary: "Update relevant entries in \'*var\' and \'*accum\' according to the adagrad scheme."
  description: "That is for rows we have grad for, we update var and accum as follows:\naccum += grad * grad\nvar -= lr * grad * (1 / sqrt(accum))"
}
op {
  name: "SparseApplyFtrl"
  input_arg {
    name: "var"
    description: "Should be from a Variable()."
    type_attr: "T"
    is_ref: true
  }
  input_arg {
    name: "accum"
    description: "Should be from a Variable()."
    type_attr: "T"
    is_ref: true
  }
  input_arg {
    name: "linear"
    description: "Should be from a Variable()."
    type_attr: "T"
    is_ref: true
  }
  input_arg {
    name: "grad"
    description: "The gradient."
    type_attr: "T"
  }
  input_arg {
    name: "indices"
    description: "A vector of indices into the first dimension of var and accum."
    type_attr: "Tindices"
  }
  input_arg {
    name: "lr"
    description: "Scaling factor. Must be a scalar."
    type_attr: "T"
  }
  input_arg {
    name: "l1"
    description: "Scaling factor. Must be a scalar."
    type_attr: "T"
  }
  input_arg {
    name: "l2"
    description: "Scaling factor. Must be a scalar."
    type_attr: "T"
  }
  input_arg {
    name: "lr_power"
    description: "Scaling factor. Must be a scalar."
    type_attr: "T"
  }
  output_arg {
    name: "out"
    description: "Same as \"var\"."
    type_attr: "T"
    is_ref: true
  }
  attr {
    name: "T"
    type: "type"
    allowed_values {
      list {
        type: DT_FLOAT
        type: DT_DOUBLE
        type: DT_INT64
        type: DT_INT32
        type: DT_UINT8
        type: DT_UINT16
        type: DT_INT16
        type: DT_INT8
        type: DT_COMPLEX64
        type: DT_COMPLEX128
        type: DT_QINT8
        type: DT_QUINT8
        type: DT_QINT32
        type: DT_HALF
      }
    }
  }
  attr {
    name: "Tindices"
    type: "type"
    allowed_values {
      list {
        type: DT_INT32
        type: DT_INT64
      }
    }
  }
  attr {
    name: "use_locking"
    type: "bool"
    default_value {
      b: false
    }
    description: "If `True`, updating of the var and accum tensors will be protected\nby a lock; otherwise the behavior is undefined, but may exhibit less\ncontention."
  }
  summary: "Update relevant entries in \'*var\' according to the Ftrl-proximal scheme."
  description: "That is for rows we have grad for, we update var, accum and linear as follows:\naccum_new = accum + grad * grad\nlinear += grad + (accum_new^(-lr_power) - accum^(-lr_power)) / lr * var\nquadratic = 1.0 / (accum_new^(lr_power) * lr) + 2 * l2\nvar = (sign(linear) * l1 - linear) / quadratic if |linear| > l1 else 0.0\naccum = accum_new"
}
op {
  name: "SparseApplyMomentum"
  input_arg {
    name: "var"
    description: "Should be from a Variable()."
    type_attr: "T"
    is_ref: true
  }
  input_arg {
    name: "accum"
    description: "Should be from a Variable()."
    type_attr: "T"
    is_ref: true
  }
  input_arg {
    name: "lr"
    description: "Learning rate. Must be a scalar."
    type_attr: "T"
  }
  input_arg {
    name: "grad"
    description: "The gradient."
    type_attr: "T"
  }
  input_arg {
    name: "indices"
    description: "A vector of indices into the first dimension of var and accum."
    type_attr: "Tindices"
  }
  input_arg {
    name: "momentum"
    description: "Momentum. Must be a scalar."
    type_attr: "T"
  }
  output_arg {
    name: "out"
    description: "Same as \"var\"."
    type_attr: "T"
    is_ref: true
  }
  attr {
    name: "T"
    type: "type"
    allowed_values {
      list {
        type: DT_FLOAT
        type: DT_DOUBLE
        type: DT_INT64
        type: DT_INT32
        type: DT_UINT8
        type: DT_UINT16
        type: DT_INT16
        type: DT_INT8
        type: DT_COMPLEX64
        type: DT_COMPLEX128
        type: DT_QINT8
        type: DT_QUINT8
        type: DT_QINT32
        type: DT_HALF
      }
    }
  }
  attr {
    name: "Tindices"
    type: "type"
    allowed_values {
      list {
        type: DT_INT32
        type: DT_INT64
      }
    }
  }
  attr {
    name: "use_locking"
    type: "bool"
    default_value {
      b: false
    }
    description: "If `True`, updating of the var and accum tensors will be protected\nby a lock; otherwise the behavior is undefined, but may exhibit less\ncontention."
  }
  summary: "Update relevant entries in \'*var\' and \'*accum\' according to the momentum scheme."
  description: "That is for rows we have grad for, we update var and accum as follows:\n\naccum = accum * momentum + grad\nvar -= lr * accum"
}
op {
  name: "SparseConcat"
  input_arg {
    name: "indices"
    description: "2-D.  Indices of each input `SparseTensor`."
    type: DT_INT64
    number_attr: "N"
  }
  input_arg {
    name: "values"
    description: "1-D.  Non-empty values of each `SparseTensor`."
    type_attr: "T"
    number_attr: "N"
  }
  input_arg {
    name: "shapes"
    description: "1-D.  Shapes of each `SparseTensor`."
    type: DT_INT64
    number_attr: "N"
  }
  output_arg {
    name: "output_indices"
    description: "2-D.  Indices of the concatenated `SparseTensor`."
    type: DT_INT64
  }
  output_arg {
    name: "output_values"
    description: "1-D.  Non-empty values of the concatenated `SparseTensor`."
    type_attr: "T"
  }
  output_arg {
    name: "output_shape"
    description: "1-D.  Shape of the concatenated `SparseTensor`."
    type: DT_INT64
  }
  attr {
    name: "concat_dim"
    type: "int"
    description: "Dimension to concatenate along."
    has_minimum: true
  }
  attr {
    name: "N"
    type: "int"
    has_minimum: true
    minimum: 2
  }
  attr {
    name: "T"
    type: "type"
  }
  summary: "Concatenates a list of `SparseTensor` along the specified dimension."
  description: "Concatenation is with respect to the dense versions of these sparse tensors.\nIt is assumed that each input is a `SparseTensor` whose elements are ordered\nalong increasing dimension number.\n\nAll inputs\' shapes must match, except for the concat dimension.  The\n`indices`, `values`, and `shapes` lists must have the same length.\n\nThe output shape is identical to the inputs\', except along the concat\ndimension, where it is the sum of the inputs\' sizes along that dimension.\n\nThe output elements will be resorted to preserve the sort order along\nincreasing dimension number.\n\nThis op runs in `O(M log M)` time, where `M` is the total number of non-empty\nvalues across all inputs. This is due to the need for an internal sort in\norder to concatenate efficiently across an arbitrary dimension.\n\nFor example, if `concat_dim = 1` and the inputs are\n\n    sp_inputs[0]: shape = [2, 3]\n    [0, 2]: \"a\"\n    [1, 0]: \"b\"\n    [1, 1]: \"c\"\n\n    sp_inputs[1]: shape = [2, 4]\n    [0, 1]: \"d\"\n    [0, 2]: \"e\"\n\nthen the output will be\n\n    shape = [2, 7]\n    [0, 2]: \"a\"\n    [0, 4]: \"d\"\n    [0, 5]: \"e\"\n    [1, 0]: \"b\"\n    [1, 1]: \"c\"\n\nGraphically this is equivalent to doing\n\n    [    a] concat [  d e  ] = [    a   d e  ]\n    [b c  ]        [       ]   [b c          ]"
}
op {
  name: "SparseDenseCwiseDiv"
  input_arg {
    name: "sp_indices"
    description: "2-D.  `N x R` matrix with the indices of non-empty values in a\nSparseTensor, possibly not in canonical ordering."
    type: DT_INT64
  }
  input_arg {
    name: "sp_values"
    description: "1-D.  `N` non-empty values corresponding to `sp_indices`."
    type_attr: "T"
  }
  input_arg {
    name: "sp_shape"
    description: "1-D.  Shape of the input SparseTensor."
    type: DT_INT64
  }
  input_arg {
    name: "dense"
    description: "`R`-D.  The dense Tensor operand."
    type_attr: "T"
  }
  output_arg {
    name: "output"
    description: "1-D.  The `N` values that are operated on."
    type_attr: "T"
  }
  attr {
    name: "T"
    type: "type"
    allowed_values {
      list {
        type: DT_FLOAT
        type: DT_DOUBLE
        type: DT_INT64
        type: DT_INT32
        type: DT_UINT8
        type: DT_UINT16
        type: DT_INT16
        type: DT_INT8
        type: DT_COMPLEX64
        type: DT_COMPLEX128
        type: DT_QINT8
        type: DT_QUINT8
        type: DT_QINT32
        type: DT_HALF
      }
    }
  }
  summary: "Component-wise divides a SparseTensor by a dense Tensor."
  description: "*Limitation*: this Op only broadcasts the dense side to the sparse side, but not\nthe other direction."
}
op {
  name: "SparseDenseCwiseMul"
  input_arg {
    name: "sp_indices"
    description: "2-D.  `N x R` matrix with the indices of non-empty values in a\nSparseTensor, possibly not in canonical ordering."
    type: DT_INT64
  }
  input_arg {
    name: "sp_values"
    description: "1-D.  `N` non-empty values corresponding to `sp_indices`."
    type_attr: "T"
  }
  input_arg {
    name: "sp_shape"
    description: "1-D.  Shape of the input SparseTensor."
    type: DT_INT64
  }
  input_arg {
    name: "dense"
    description: "`R`-D.  The dense Tensor operand."
    type_attr: "T"
  }
  output_arg {
    name: "output"
    description: "1-D.  The `N` values that are operated on."
    type_attr: "T"
  }
  attr {
    name: "T"
    type: "type"
    allowed_values {
      list {
        type: DT_FLOAT
        type: DT_DOUBLE
        type: DT_INT64
        type: DT_INT32
        type: DT_UINT8
        type: DT_UINT16
        type: DT_INT16
        type: DT_INT8
        type: DT_COMPLEX64
        type: DT_COMPLEX128
        type: DT_QINT8
        type: DT_QUINT8
        type: DT_QINT32
        type: DT_HALF
      }
    }
  }
  summary: "Component-wise multiplies a SparseTensor by a dense Tensor."
  description: "*Limitation*: this Op only broadcasts the dense side to the sparse side, but not\nthe other direction."
}
op {
  name: "SparseMatMul"
  input_arg {
    name: "a"
    type_attr: "Ta"
  }
  input_arg {
    name: "b"
    type_attr: "Tb"
  }
  output_arg {
    name: "product"
    type: DT_FLOAT
  }
  attr {
    name: "transpose_a"
    type: "bool"
    default_value {
      b: false
    }
  }
  attr {
    name: "transpose_b"
    type: "bool"
    default_value {
      b: false
    }
  }
  attr {
    name: "a_is_sparse"
    type: "bool"
    default_value {
      b: false
    }
  }
  attr {
    name: "b_is_sparse"
    type: "bool"
    default_value {
      b: false
    }
  }
  attr {
    name: "Ta"
    type: "type"
    default_value {
      type: DT_FLOAT
    }
    allowed_values {
      list {
        type: DT_FLOAT
        type: DT_BFLOAT16
      }
    }
  }
  attr {
    name: "Tb"
    type: "type"
    default_value {
      type: DT_FLOAT
    }
    allowed_values {
      list {
        type: DT_FLOAT
        type: DT_BFLOAT16
      }
    }
  }
  summary: "Multiply matrix \"a\" by matrix \"b\"."
  description: "The inputs must be two-dimensional matrices and the inner dimension of \"a\" must\nmatch the outer dimension of \"b\". This op is optimized for the case where at\nleast one of \"a\" or \"b\" is sparse. The breakeven for using this versus a dense\nmatrix multiply on one platform was 30% zero values in the sparse matrix."
}
op {
  name: "SparseReduceSum"
  input_arg {
    name: "input_indices"
    description: "2-D.  `N x R` matrix with the indices of non-empty values in a\nSparseTensor, possibly not in canonical ordering."
    type: DT_INT64
  }
  input_arg {
    name: "input_values"
    description: "1-D.  `N` non-empty values corresponding to `input_indices`."
    type_attr: "T"
  }
  input_arg {
    name: "input_shape"
    description: "1-D.  Shape of the input SparseTensor."
    type: DT_INT64
  }
  input_arg {
    name: "reduction_axes"
    description: "1-D.  Length-`K` vector containing the reduction axes."
    type: DT_INT32
  }
  output_arg {
    name: "output"
    description: "`R-K`-D.  The reduced Tensor."
    type_attr: "T"
  }
  attr {
    name: "keep_dims"
    type: "bool"
    default_value {
      b: false
    }
    description: "If true, retain reduced dimensions with length 1."
  }
  attr {
    name: "T"
    type: "type"
    allowed_values {
      list {
        type: DT_FLOAT
        type: DT_DOUBLE
        type: DT_INT64
        type: DT_INT32
        type: DT_UINT8
        type: DT_UINT16
        type: DT_INT16
        type: DT_INT8
        type: DT_COMPLEX64
        type: DT_COMPLEX128
        type: DT_QINT8
        type: DT_QUINT8
        type: DT_QINT32
        type: DT_HALF
      }
    }
  }
  summary: "Computes the sum of elements across dimensions of a SparseTensor."
  description: "This Op takes a SparseTensor and is the sparse counterpart to\n`tf.reduce_sum()`.  In particular, this Op also returns a dense `Tensor`\ninstead of a sparse one.\n\nReduces `sp_input` along the dimensions given in `reduction_axes`.  Unless\n`keep_dims` is true, the rank of the tensor is reduced by 1 for each entry in\n`reduction_axes`. If `keep_dims` is true, the reduced dimensions are retained\nwith length 1.\n\nIf `reduction_axes` has no entries, all dimensions are reduced, and a tensor\nwith a single element is returned."
}
op {
  name: "SparseReorder"
  input_arg {
    name: "input_indices"
    description: "2-D.  `N x R` matrix with the indices of non-empty values in a\nSparseTensor, possibly not in canonical ordering."
    type: DT_INT64
  }
  input_arg {
    name: "input_values"
    description: "1-D.  `N` non-empty values corresponding to `input_indices`."
    type_attr: "T"
  }
  input_arg {
    name: "input_shape"
    description: "1-D.  Shape of the input SparseTensor."
    type: DT_INT64
  }
  output_arg {
    name: "output_indices"
    description: "2-D.  `N x R` matrix with the same indices as input_indices, but\nin canonical row-major ordering."
    type: DT_INT64
  }
  output_arg {
    name: "output_values"
    description: "1-D.  `N` non-empty values corresponding to `output_indices`."
    type_attr: "T"
  }
  attr {
    name: "T"
    type: "type"
  }
  summary: "Reorders a SparseTensor into the canonical, row-major ordering."
  description: "Note that by convention, all sparse ops preserve the canonical ordering along\nincreasing dimension number. The only time ordering can be violated is during\nmanual manipulation of the indices and values vectors to add entries.\n\nReordering does not affect the shape of the SparseTensor.\n\nIf the tensor has rank `R` and `N` non-empty values, `input_indices` has\nshape `[N, R]`, input_values has length `N`, and input_shape has length `R`."
}
op {
  name: "SparseSegmentMean"
  input_arg {
    name: "data"
    type_attr: "T"
  }
  input_arg {
    name: "indices"
    description: "A 1-D tensor. Has same rank as `segment_ids`."
    type: DT_INT32
  }
  input_arg {
    name: "segment_ids"
    description: "A 1-D tensor. Values should be sorted and can be repeated."
    type: DT_INT32
  }
  output_arg {
    name: "output"
    description: "Has same shape as data, except for dimension 0 which\nhas size `k`, the number of segments."
    type_attr: "T"
  }
  attr {
    name: "T"
    type: "type"
    allowed_values {
      list {
        type: DT_FLOAT
        type: DT_DOUBLE
      }
    }
  }
  summary: "Computes the mean along sparse segments of a tensor."
  description: "Read [the section on\nSegmentation](../../api_docs/python/math_ops.md#segmentation) for an explanation\nof segments.\n\nLike `SegmentMean`, but `segment_ids` can have rank less than `data`\'s first\ndimension, selecting a subset of dimension 0, specified by `indices`."
}
op {
  name: "SparseSegmentMeanGrad"
  input_arg {
    name: "grad"
    description: "gradient propagated to the SparseSegmentMean op."
    type_attr: "T"
  }
  input_arg {
    name: "indices"
    description: "indices passed to the corresponding SparseSegmentMean op."
    type: DT_INT32
  }
  input_arg {
    name: "segment_ids"
    description: "segment_ids passed to the corresponding SparseSegmentMean op."
    type: DT_INT32
  }
  input_arg {
    name: "output_dim0"
    description: "dimension 0 of \"data\" passed to SparseSegmentMean op."
    type: DT_INT32
  }
  output_arg {
    name: "output"
    type_attr: "T"
  }
  attr {
    name: "T"
    type: "type"
    allowed_values {
      list {
        type: DT_FLOAT
        type: DT_DOUBLE
      }
    }
  }
  summary: "Computes gradients for SparseSegmentMean."
  description: "Returns tensor \"output\" with same shape as grad, except for dimension 0 whose\nvalue is output_dim0."
}
op {
  name: "SparseSegmentSqrtN"
  input_arg {
    name: "data"
    type_attr: "T"
  }
  input_arg {
    name: "indices"
    description: "A 1-D tensor. Has same rank as `segment_ids`."
    type: DT_INT32
  }
  input_arg {
    name: "segment_ids"
    description: "A 1-D tensor. Values should be sorted and can be repeated."
    type: DT_INT32
  }
  output_arg {
    name: "output"
    description: "Has same shape as data, except for dimension 0 which\nhas size `k`, the number of segments."
    type_attr: "T"
  }
  attr {
    name: "T"
    type: "type"
    allowed_values {
      list {
        type: DT_FLOAT
        type: DT_DOUBLE
      }
    }
  }
  summary: "Computes the sum along sparse segments of a tensor divided by the sqrt of N."
  description: "N is the size of the segment being reduced.\n\nRead [the section on\nSegmentation](../../api_docs/python/math_ops.md#segmentation) for an explanation\nof segments."
}
op {
  name: "SparseSegmentSqrtNGrad"
  input_arg {
    name: "grad"
    description: "gradient propagated to the SparseSegmentSqrtN op."
    type_attr: "T"
  }
  input_arg {
    name: "indices"
    description: "indices passed to the corresponding SparseSegmentSqrtN op."
    type: DT_INT32
  }
  input_arg {
    name: "segment_ids"
    description: "segment_ids passed to the corresponding SparseSegmentSqrtN op."
    type: DT_INT32
  }
  input_arg {
    name: "output_dim0"
    description: "dimension 0 of \"data\" passed to SparseSegmentSqrtN op."
    type: DT_INT32
  }
  output_arg {
    name: "output"
    type_attr: "T"
  }
  attr {
    name: "T"
    type: "type"
    allowed_values {
      list {
        type: DT_FLOAT
        type: DT_DOUBLE
      }
    }
  }
  summary: "Computes gradients for SparseSegmentSqrtN."
  description: "Returns tensor \"output\" with same shape as grad, except for dimension 0 whose\nvalue is output_dim0."
}
op {
  name: "SparseSegmentSum"
  input_arg {
    name: "data"
    type_attr: "T"
  }
  input_arg {
    name: "indices"
    description: "A 1-D tensor. Has same rank as `segment_ids`."
    type: DT_INT32
  }
  input_arg {
    name: "segment_ids"
    description: "A 1-D tensor. Values should be sorted and can be repeated."
    type: DT_INT32
  }
  output_arg {
    name: "output"
    description: "Has same shape as data, except for dimension 0 which\nhas size `k`, the number of segments."
    type_attr: "T"
  }
  attr {
    name: "T"
    type: "type"
    allowed_values {
      list {
        type: DT_FLOAT
        type: DT_DOUBLE
        type: DT_INT32
        type: DT_INT64
        type: DT_UINT8
        type: DT_INT16
        type: DT_INT8
        type: DT_UINT16
        type: DT_HALF
      }
    }
  }
  summary: "Computes the sum along sparse segments of a tensor."
  description: "Read [the section on\nSegmentation](../../api_docs/python/math_ops.md#segmentation) for an explanation\nof segments.\n\nLike `SegmentSum`, but `segment_ids` can have rank less than `data`\'s first\ndimension, selecting a subset of dimension 0, specified by `indices`.\n\nFor example:\n\n```prettyprint\nc = tf.constant([[1,2,3,4], [-1,-2,-3,-4], [5,6,7,8]])\n\n# Select two rows, one segment.\ntf.sparse_segment_sum(c, tf.constant([0, 1]), tf.constant([0, 0]))\n  ==> [[0 0 0 0]]\n\n# Select two rows, two segment.\ntf.sparse_segment_sum(c, tf.constant([0, 1]), tf.constant([0, 1]))\n  ==> [[ 1  2  3  4]\n       [-1 -2 -3 -4]]\n\n# Select all rows, two segments.\ntf.sparse_segment_sum(c, tf.constant([0, 1, 2]), tf.constant([0, 0, 1]))\n  ==> [[0 0 0 0]\n       [5 6 7 8]]\n\n# Which is equivalent to:\ntf.segment_sum(c, tf.constant([0, 0, 1]))\n```"
}
op {
  name: "SparseSoftmaxCrossEntropyWithLogits"
  input_arg {
    name: "features"
    description: "batch_size x num_classes matrix"
    type_attr: "T"
  }
  input_arg {
    name: "labels"
    description: "batch_size vector with values in [0, num_classes).\nThis is the label for the given minibatch entry."
    type_attr: "Tlabels"
  }
  output_arg {
    name: "loss"
    description: "Per example loss (batch_size vector)."
    type_attr: "T"
  }
  output_arg {
    name: "backprop"
    description: "backpropagated gradients (batch_size x num_classes matrix)."
    type_attr: "T"
  }
  attr {
    name: "T"
    type: "type"
    allowed_values {
      list {
        type: DT_HALF
        type: DT_FLOAT
        type: DT_DOUBLE
      }
    }
  }
  attr {
    name: "Tlabels"
    type: "type"
    default_value {
      type: DT_INT64
    }
    allowed_values {
      list {
        type: DT_INT32
        type: DT_INT64
      }
    }
  }
  summary: "Computes softmax cross entropy cost and gradients to backpropagate."
  description: "Unlike `SoftmaxCrossEntropyWithLogits`, this operation does not accept\na matrix of label probabilities, but rather a single label per row\nof features.  This label is considered to have probability 1.0 for the\ngiven row.\n\nInputs are the logits, not probabilities."
}
op {
  name: "SparseSplit"
  input_arg {
    name: "split_dim"
    description: "0-D.  The dimension along which to split.  Must be in the range\n`[0, rank(shape))`."
    type: DT_INT64
  }
  input_arg {
    name: "indices"
    description: "2-D tensor represents the indices of the sparse tensor."
    type: DT_INT64
  }
  input_arg {
    name: "values"
    description: "1-D tensor represents the values of the sparse tensor."
    type_attr: "T"
  }
  input_arg {
    name: "shape"
    description: "1-D. tensor represents the shape of the sparse tensor.\noutput indices: A list of 1-D tensors represents the indices of the output\nsparse tensors."
    type: DT_INT64
  }
  output_arg {
    name: "output_indices"
    type: DT_INT64
    number_attr: "num_split"
  }
  output_arg {
    name: "output_values"
    description: "A list of 1-D tensors represents the values of the output sparse\ntensors."
    type_attr: "T"
    number_attr: "num_split"
  }
  output_arg {
    name: "output_shape"
    description: "A list of 1-D tensors represents the shape of the output sparse\ntensors."
    type: DT_INT64
    number_attr: "num_split"
  }
  attr {
    name: "num_split"
    type: "int"
    description: "The number of ways to split."
    has_minimum: true
    minimum: 1
  }
  attr {
    name: "T"
    type: "type"
  }
  summary: "Split a `SparseTensor` into `num_split` tensors along one dimension."
  description: "If the `shape[split_dim]` is not an integer multiple of `num_split`. Slices\n`[0 : shape[split_dim] % num_split]` gets one extra dimension.\nFor example, if `split_dim = 1` and `num_split = 2` and the input is\n\n    input_tensor = shape = [2, 7]\n    [    a   d e  ]\n    [b c          ]\n\nGraphically the output tensors are:\n\n    output_tensor[0] = shape = [2, 4]\n    [    a  ]\n    [b c    ]\n\n    output_tensor[1] = shape = [2, 3]\n    [ d e  ]\n    [      ]"
}
op {
  name: "SparseTensorDenseAdd"
  input_arg {
    name: "a_indices"
    description: "2-D.  The `indices` of the `SparseTensor`, with shape `[nnz, ndims]`."
    type_attr: "Tindices"
  }
  input_arg {
    name: "a_values"
    description: "1-D.  The `values` of the `SparseTensor`, with shape `[nnz]`."
    type_attr: "T"
  }
  input_arg {
    name: "a_shape"
    description: "1-D.  The `shape` of the `SparseTensor`, with shape `[ndims]`."
    type_attr: "Tindices"
  }
  input_arg {
    name: "b"
    description: "`ndims`-D Tensor.  With shape `a_shape`."
    type_attr: "T"
  }
  output_arg {
    name: "output"
    type_attr: "T"
  }
  attr {
    name: "T"
    type: "type"
    allowed_values {
      list {
        type: DT_FLOAT
        type: DT_DOUBLE
        type: DT_INT64
        type: DT_INT32
        type: DT_UINT8
        type: DT_UINT16
        type: DT_INT16
        type: DT_INT8
        type: DT_COMPLEX64
        type: DT_COMPLEX128
        type: DT_QINT8
        type: DT_QUINT8
        type: DT_QINT32
        type: DT_HALF
      }
    }
  }
  attr {
    name: "Tindices"
    type: "type"
    allowed_values {
      list {
        type: DT_INT32
        type: DT_INT64
      }
    }
  }
  summary: "Adds up a `SparseTensor` and a dense `Tensor`, producing a dense `Tensor`."
  description: "This Op does not require `a_indices` be sorted in standard lexicographic order."
}
op {
  name: "SparseTensorDenseMatMul"
  input_arg {
    name: "a_indices"
    description: "2-D.  The `indices` of the `SparseTensor`, size `[nnz, 2]` Matrix."
    type: DT_INT64
  }
  input_arg {
    name: "a_values"
    description: "1-D.  The `values` of the `SparseTensor`, size `[nnz]` Vector."
    type_attr: "T"
  }
  input_arg {
    name: "a_shape"
    description: "1-D.  The `shape` of the `SparseTensor`, size `[2]` Vector."
    type: DT_INT64
  }
  input_arg {
    name: "b"
    description: "2-D.  A dense Matrix."
    type_attr: "T"
  }
  output_arg {
    name: "product"
    type_attr: "T"
  }
  attr {
    name: "T"
    type: "type"
  }
  attr {
    name: "adjoint_a"
    type: "bool"
    default_value {
      b: false
    }
    description: "Use the adjoint of A in the matrix multiply.  If A is complex, this\nis transpose(conj(A)).  Otherwise it\'s transpose(A)."
  }
  attr {
    name: "adjoint_b"
    type: "bool"
    default_value {
      b: false
    }
    description: "Use the adjoint of B in the matrix multiply.  If B is complex, this\nis transpose(conj(B)).  Otherwise it\'s transpose(B)."
  }
  summary: "Multiply SparseTensor (of rank 2) \"A\" by dense matrix \"B\"."
  description: "No validity checking is performed on the indices of A.  However, the following\ninput format is recommended for optimal behavior:\n\nif adjoint_a == false:\n  A should be sorted in lexicographically increasing order.  Use SparseReorder\n  if you\'re not sure.\nif adjoint_a == true:\n  A should be sorted in order of increasing dimension 1 (i.e., \"column major\"\n  order instead of \"row major\" order)."
}
op {
  name: "SparseToDense"
  input_arg {
    name: "sparse_indices"
    description: "0-D, 1-D, or 2-D.  `sparse_indices[i]` contains the complete\nindex where `sparse_values[i]` will be placed."
    type_attr: "Tindices"
  }
  input_arg {
    name: "output_shape"
    description: "1-D.  Shape of the dense output tensor."
    type_attr: "Tindices"
  }
  input_arg {
    name: "sparse_values"
    description: "1-D.  Values corresponding to each row of `sparse_indices`,\nor a scalar value to be used for all sparse indices."
    type_attr: "T"
  }
  input_arg {
    name: "default_value"
    description: "Scalar value to set for indices not specified in\n`sparse_indices`."
    type_attr: "T"
  }
  output_arg {
    name: "dense"
    description: "Dense output tensor of shape `output_shape`."
    type_attr: "T"
  }
  attr {
    name: "validate_indices"
    type: "bool"
    default_value {
      b: true
    }
    description: "If true, indices are checked to make sure they are sorted in\nlexicographic order and that there are no repeats."
  }
  attr {
    name: "T"
    type: "type"
  }
  attr {
    name: "Tindices"
    type: "type"
    allowed_values {
      list {
        type: DT_INT32
        type: DT_INT64
      }
    }
  }
  summary: "Converts a sparse representation into a dense tensor."
  description: "Builds an array `dense` with shape `output_shape` such that\n\n```prettyprint\n# If sparse_indices is scalar\ndense[i] = (i == sparse_indices ? sparse_values : default_value)\n\n# If sparse_indices is a vector, then for each i\ndense[sparse_indices[i]] = sparse_values[i]\n\n# If sparse_indices is an n by d matrix, then for each i in [0, n)\ndense[sparse_indices[i][0], ..., sparse_indices[i][d-1]] = sparse_values[i]\n```\n\nAll other values in `dense` are set to `default_value`.  If `sparse_values` is a\nscalar, all sparse indices are set to this single value.\n\nIndices should be sorted in lexicographic order, and indices must not\ncontain any repeats. If `validate_indices` is true, these properties\nare checked during execution."
}
op {
  name: "Split"
  input_arg {
    name: "split_dim"
    description: "0-D.  The dimension along which to split.  Must be in the range\n`[0, rank(value))`."
    type: DT_INT32
  }
  input_arg {
    name: "value"
    description: "The tensor to split."
    type_attr: "T"
  }
  output_arg {
    name: "output"
    description: "They are identically shaped tensors, whose shape matches that of `value`\nexcept along `split_dim`, where their sizes are\n`values.shape[split_dim] / num_split`."
    type_attr: "T"
    number_attr: "num_split"
  }
  attr {
    name: "num_split"
    type: "int"
    description: "The number of ways to split.  Must evenly divide\n`value.shape[split_dim]`."
    has_minimum: true
    minimum: 1
  }
  attr {
    name: "T"
    type: "type"
  }
  summary: "Splits a tensor into `num_split` tensors along one dimension."
}
op {
  name: "Sqrt"
  input_arg {
    name: "x"
    type_attr: "T"
  }
  output_arg {
    name: "y"
    type_attr: "T"
  }
  attr {
    name: "T"
    type: "type"
    allowed_values {
      list {
        type: DT_HALF
        type: DT_FLOAT
        type: DT_DOUBLE
        type: DT_INT32
        type: DT_INT64
        type: DT_COMPLEX64
        type: DT_COMPLEX128
      }
    }
  }
  summary: "Computes square root of x element-wise."
  description: "I.e., \\\\(y = \\sqrt{x} = x^{1/2}\\\\)."
}
op {
  name: "Square"
  input_arg {
    name: "x"
    type_attr: "T"
  }
  output_arg {
    name: "y"
    type_attr: "T"
  }
  attr {
    name: "T"
    type: "type"
    allowed_values {
      list {
        type: DT_HALF
        type: DT_FLOAT
        type: DT_DOUBLE
        type: DT_INT32
        type: DT_INT64
        type: DT_COMPLEX64
        type: DT_COMPLEX128
      }
    }
  }
  summary: "Computes square of x element-wise."
  description: "I.e., \\\\(y = x * x = x^2\\\\)."
}
op {
  name: "SquaredDifference"
  input_arg {
    name: "x"
    type_attr: "T"
  }
  input_arg {
    name: "y"
    type_attr: "T"
  }
  output_arg {
    name: "z"
    type_attr: "T"
  }
  attr {
    name: "T"
    type: "type"
    allowed_values {
      list {
        type: DT_HALF
        type: DT_FLOAT
        type: DT_DOUBLE
        type: DT_INT32
        type: DT_INT64
        type: DT_COMPLEX64
        type: DT_COMPLEX128
      }
    }
  }
  summary: "Returns (x - y)(x - y) element-wise."
  is_commutative: true
}
op {
  name: "Squeeze"
  input_arg {
    name: "input"
    description: "The `input` to squeeze."
    type_attr: "T"
  }
  output_arg {
    name: "output"
    description: "Contains the same data as `input`, but has one or more dimensions of\nsize 1 removed."
    type_attr: "T"
  }
  attr {
    name: "T"
    type: "type"
  }
  attr {
    name: "squeeze_dims"
    type: "list(int)"
    default_value {
      list {
      }
    }
    description: "If specified, only squeezes the dimensions listed. The dimension\nindex starts at 0. It is an error to squeeze a dimension that is not 1."
    has_minimum: true
  }
  summary: "Removes dimensions of size 1 from the shape of a tensor."
  description: "Given a tensor `input`, this operation returns a tensor of the same type with\nall dimensions of size 1 removed. If you don\'t want to remove all size 1\ndimensions, you can remove specific size 1 dimensions by specifying\n`squeeze_dims`.\n\nFor example:\n\n```prettyprint\n# \'t\' is a tensor of shape [1, 2, 1, 3, 1, 1]\nshape(squeeze(t)) ==> [2, 3]\n```\n\nOr, to remove specific size 1 dimensions:\n\n```prettyprint\n# \'t\' is a tensor of shape [1, 2, 1, 3, 1, 1]\nshape(squeeze(t, [2, 4])) ==> [1, 2, 3, 1]\n```"
}
op {
  name: "Stack"
  output_arg {
    name: "handle"
    description: "The handle to the stack."
    type: DT_STRING
    is_ref: true
  }
  attr {
    name: "elem_type"
    type: "type"
    description: "The type of the elements on the stack."
  }
  attr {
    name: "stack_name"
    type: "string"
    default_value {
      s: ""
    }
    description: "Overrides the name used for the temporary stack resource. Default\nvalue is the name of the \'Stack\' op (which is guaranteed unique)."
  }
  summary: "A stack that produces elements in first-in last-out order."
  is_stateful: true
}
op {
  name: "StackClose"
  input_arg {
    name: "handle"
    description: "The handle to a stack."
    type: DT_STRING
    is_ref: true
  }
  summary: "Delete the stack from its resource container."
}
op {
  name: "StackPop"
  input_arg {
    name: "handle"
    description: "The handle to a stack."
    type: DT_STRING
    is_ref: true
  }
  output_arg {
    name: "elem"
    description: "The tensor that is popped from the top of the stack."
    type_attr: "elem_type"
  }
  attr {
    name: "elem_type"
    type: "type"
    description: "The type of the elem that is popped."
  }
  summary: "Pop the element at the top of the stack."
}
op {
  name: "StackPush"
  input_arg {
    name: "handle"
    description: "The handle to a stack."
    type: DT_STRING
    is_ref: true
  }
  input_arg {
    name: "elem"
    description: "The tensor to be pushed onto the stack."
    type_attr: "T"
  }
  output_arg {
    name: "output"
    description: "The same tensor as the input \'elem\'."
    type_attr: "T"
  }
  attr {
    name: "T"
    type: "type"
  }
  attr {
    name: "swap_memory"
    type: "bool"
    default_value {
      b: false
    }
    description: "Swap `elem` to CPU. Default to false."
  }
  summary: "Push an element onto the stack."
}
op {
  name: "StopGradient"
  input_arg {
    name: "input"
    type_attr: "T"
  }
  output_arg {
    name: "output"
    type_attr: "T"
  }
  attr {
    name: "T"
    type: "type"
  }
  summary: "Stops gradient computation."
  description: "When executed in a graph, this op outputs its input tensor as-is.\n\nWhen building ops to compute gradients, this op prevents the contribution of\nits inputs to be taken into account.  Normally, the gradient generator adds ops\nto a graph to compute the derivatives of a specified \'loss\' by recursively\nfinding out inputs that contributed to its computation.  If you insert this op\nin the graph it inputs are masked from the gradient generator.  They are not\ntaken into account for computing gradients.\n\nThis is useful any time you want to compute a value with TensorFlow but need\nto pretend that the value was a constant. Some examples include:\n\n*  The *EM* algorithm where the *M-step* should not involve backpropagation\n   through the output of the *E-step*.\n*  Contrastive divergence training of Boltzmann machines where, when\n   differentiating the energy function, the training must not backpropagate\n   through the graph that generated the samples from the model.\n*  Adversarial training, where no backprop should happen through the adversarial\n   example generation process."
}
op {
  name: "StringToHashBucket"
  input_arg {
    name: "string_tensor"
    type: DT_STRING
  }
  output_arg {
    name: "output"
    description: "A Tensor of the same shape as the input `string_tensor`."
    type: DT_INT64
  }
  attr {
    name: "num_buckets"
    type: "int"
    description: "The number of buckets."
    has_minimum: true
    minimum: 1
  }
  summary: "Converts each string in the input Tensor to its hash mod by a number of buckets."
  description: "The hash function is deterministic on the content of the string within the\nprocess.\n\nNote that the hash function may change from time to time."
  deprecation {
    version: 10
    explanation: "Use tf.string_to_hash_bucket_fast()"
  }
}
op {
  name: "StringToHashBucketFast"
  input_arg {
    name: "input"
    description: "The strings to assing a hash bucket."
    type: DT_STRING
  }
  output_arg {
    name: "output"
    description: "A Tensor of the same shape as the input `string_tensor`."
    type: DT_INT64
  }
  attr {
    name: "num_buckets"
    type: "int"
    description: "The number of buckets."
    has_minimum: true
    minimum: 1
  }
  summary: "Converts each string in the input Tensor to its hash mod by a number of buckets."
  description: "The hash function is deterministic on the content of the string within the\nprocess and will never change. However, it is not suitable for cryptography."
}
op {
  name: "StringToNumber"
  input_arg {
    name: "string_tensor"
    type: DT_STRING
  }
  output_arg {
    name: "output"
    description: "A Tensor of the same shape as the input `string_tensor`."
    type_attr: "out_type"
  }
  attr {
    name: "out_type"
    type: "type"
    default_value {
      type: DT_FLOAT
    }
    description: "The numeric type to interpret each string in string_tensor as."
    allowed_values {
      list {
        type: DT_FLOAT
        type: DT_INT32
      }
    }
  }
  summary: "Converts each string in the input Tensor to the specified numeric type."
  description: "(Note that int32 overflow results in an error while float overflow\nresults in a rounded value.)"
}
op {
  name: "Sub"
  input_arg {
    name: "x"
    type_attr: "T"
  }
  input_arg {
    name: "y"
    type_attr: "T"
  }
  output_arg {
    name: "z"
    type_attr: "T"
  }
  attr {
    name: "T"
    type: "type"
    allowed_values {
      list {
        type: DT_HALF
        type: DT_FLOAT
        type: DT_DOUBLE
        type: DT_INT32
        type: DT_INT64
        type: DT_COMPLEX64
        type: DT_COMPLEX128
      }
    }
  }
  summary: "Returns x - y element-wise."
}
op {
  name: "Sum"
  input_arg {
    name: "input"
    description: "The tensor to reduce."
    type_attr: "T"
  }
  input_arg {
    name: "reduction_indices"
    description: "The dimensions to reduce."
    type: DT_INT32
  }
  output_arg {
    name: "output"
    description: "The reduced tensor."
    type_attr: "T"
  }
  attr {
    name: "keep_dims"
    type: "bool"
    default_value {
      b: false
    }
    description: "If true, retain reduced dimensions with length 1."
  }
  attr {
    name: "T"
    type: "type"
    allowed_values {
      list {
        type: DT_FLOAT
        type: DT_DOUBLE
        type: DT_INT64
        type: DT_INT32
        type: DT_UINT8
        type: DT_UINT16
        type: DT_INT16
        type: DT_INT8
        type: DT_COMPLEX64
        type: DT_COMPLEX128
        type: DT_QINT8
        type: DT_QUINT8
        type: DT_QINT32
        type: DT_HALF
      }
    }
  }
  summary: "Computes the sum of elements across dimensions of a tensor."
  description: "Reduces `input` along the dimensions given in `reduction_indices`. Unless\n`keep_dims` is true, the rank of the tensor is reduced by 1 for each entry in\n`reduction_indices`. If `keep_dims` is true, the reduced dimensions are\nretained with length 1."
}
op {
  name: "Switch"
  input_arg {
    name: "data"
    description: "The tensor to be forwarded to the appropriate output."
    type_attr: "T"
  }
  input_arg {
    name: "pred"
    description: "A scalar that specifies which output port will receive data."
    type: DT_BOOL
  }
  output_arg {
    name: "output_false"
    description: "If `pred` is false, data will be forwarded to this output."
    type_attr: "T"
  }
  output_arg {
    name: "output_true"
    description: "If `pred` is true, data will be forwarded to this output."
    type_attr: "T"
  }
  attr {
    name: "T"
    type: "type"
  }
  summary: "Forwards `data` to the output port determined by `pred`."
  description: "If `pred` is true, the `data` input is forwarded to `output_true`. Otherwise,\nthe data goes to `output_false`.\n\nSee also `RefSwitch` and `Merge`."
}
op {
  name: "SymbolicGradient"
  input_arg {
    name: "input"
    description: "a list of input tensors of size N + M;"
    type_list_attr: "Tin"
  }
  output_arg {
    name: "output"
    description: "a list of output tensors of size N;"
    type_list_attr: "Tout"
  }
  attr {
    name: "Tin"
    type: "list(type)"
    description: "the type list for the input list."
    has_minimum: true
    minimum: 1
  }
  attr {
    name: "Tout"
    type: "list(type)"
    description: "the type list for the input list."
    has_minimum: true
    minimum: 1
  }
  attr {
    name: "f"
    type: "func"
    description: "The function we want to compute the gradient for.\n\nThe function \'f\' must be a numerical function which takes N inputs and\nproduces M outputs. Its gradient function \'g\', which is computed by\nthis SymbolicGradient op is a function taking N + M inputs and\nproduces N outputs.\n\nI.e. if we have\n   (y1, y2, ..., y_M) = f(x1, x2, ..., x_N),\nthen, g is\n   (dL/dx1, dL/dx2, ..., dL/dx_N) = g(x1, x2, ..., x_N,\n                                     dL/dy1, dL/dy2, ..., dL/dy_M),\n\nwhere L is a scalar-value function of (x1, x2, ..., xN) (e.g., the\nloss function). dL/dx_i is the partial derivative of L with respect\nto x_i.\n\n(Needs some math expert to say the comment above better.)"
  }
  summary: "Computes the gradient function for function f via backpropagation."
}
op {
  name: "TFRecordReader"
  output_arg {
    name: "reader_handle"
    description: "The handle to reference the Reader."
    type: DT_STRING
    is_ref: true
  }
  attr {
    name: "container"
    type: "string"
    default_value {
      s: ""
    }
    description: "If non-empty, this reader is placed in the given container.\nOtherwise, a default container is used."
  }
  attr {
    name: "shared_name"
    type: "string"
    default_value {
      s: ""
    }
    description: "If non-empty, this reader is named in the given bucket\nwith this shared_name. Otherwise, the node name is used instead."
  }
  summary: "A Reader that outputs the records from a TensorFlow Records file."
  is_stateful: true
}
op {
  name: "Tanh"
  input_arg {
    name: "x"
    type_attr: "T"
  }
  output_arg {
    name: "y"
    type_attr: "T"
  }
  attr {
    name: "T"
    type: "type"
    allowed_values {
      list {
        type: DT_HALF
        type: DT_FLOAT
        type: DT_DOUBLE
        type: DT_INT32
        type: DT_INT64
        type: DT_COMPLEX64
        type: DT_COMPLEX128
      }
    }
  }
  summary: "Computes hyperbolic tangent of `x` element-wise."
}
op {
  name: "TemporaryVariable"
  output_arg {
    name: "ref"
    description: "A reference to the variable tensor."
    type_attr: "dtype"
    is_ref: true
  }
  attr {
    name: "shape"
    type: "shape"
    description: "The shape of the variable tensor."
  }
  attr {
    name: "dtype"
    type: "type"
    description: "The type of elements in the variable tensor."
  }
  attr {
    name: "var_name"
    type: "string"
    default_value {
      s: ""
    }
    description: "Overrides the name used for the temporary variable resource. Default\nvalue is the name of the \'TemporaryVariable\' op (which is guaranteed unique)."
  }
  summary: "Returns a tensor that may be mutated, but only persists within a single step."
  description: "This is an experimental op for internal use only and it is possible to use this\nop in unsafe ways.  DO NOT USE unless you fully understand the risks.\n\nIt is the caller\'s responsibility to ensure that \'ref\' is eventually passed to a\nmatching \'DestroyTemporaryVariable\' op after all other uses have completed.\n\nOutputs a ref to the tensor state so it may be read or modified.\n\n  E.g.\n      var = state_ops._temporary_variable([1, 2], types.float_)\n      var_name = var.op.name\n      var = state_ops.assign(var, [[4.0, 5.0]])\n      var = state_ops.assign_add(var, [[6.0, 7.0]])\n      final = state_ops._destroy_temporary_variable(var, var_name=var_name)"
  is_stateful: true
}
op {
  name: "TensorArray"
  input_arg {
    name: "size"
    description: "The size of the array."
    type: DT_INT32
  }
  output_arg {
    name: "handle"
    description: "The handle to the TensorArray."
    type: DT_STRING
    is_ref: true
  }
  attr {
    name: "dtype"
    type: "type"
    description: "The type of the elements on the tensor_array."
  }
  attr {
    name: "dynamic_size"
    type: "bool"
    default_value {
      b: false
    }
    description: "A boolean that determines whether writes to the TensorArray\nare allowed to grow the size.  By default, this is not allowed."
  }
  attr {
    name: "clear_after_read"
    type: "bool"
    default_value {
      b: true
    }
    description: "If true (default), Tensors in the TensorArray are cleared\nafter being read.  This disables multiple read semantics but allows early\nrelease of memory."
  }
  attr {
    name: "tensor_array_name"
    type: "string"
    default_value {
      s: ""
    }
    description: "Overrides the name used for the temporary tensor_array\nresource. Default value is the name of the \'TensorArray\' op (which\nis guaranteed unique)."
  }
  summary: "An array of Tensors of given size, with data written via Write and read"
  description: "via Read or Pack."
  is_stateful: true
}
op {
  name: "TensorArrayClose"
  input_arg {
    name: "handle"
    description: "The handle to a TensorArray (output of TensorArray or TensorArrayGrad)."
    type: DT_STRING
    is_ref: true
  }
  summary: "Delete the TensorArray from its resource container.  This enables"
  description: "the user to close and release the resource in the middle of a step/run."
}
op {
  name: "TensorArrayConcat"
  input_arg {
    name: "handle"
    description: "The handle to a TensorArray."
    type: DT_STRING
    is_ref: true
  }
  input_arg {
    name: "flow_in"
    description: "A float scalar that enforces proper chaining of operations."
    type: DT_FLOAT
  }
  output_arg {
    name: "value"
    description: "All of the elements in the TensorArray, concatenated along the first\naxis."
    type_attr: "dtype"
  }
  output_arg {
    name: "lengths"
    description: "A vector of the row sizes of the original T elements in the\nvalue output.  In the example above, this would be the values:\n`(n1, n2, ..., n(T-1))`."
    type: DT_INT64
  }
  attr {
    name: "dtype"
    type: "type"
    description: "The type of the elem that is returned."
  }
  summary: "Concat the elements from the TensorArray into value `value`."
  description: "Takes `T` elements of shapes\n\n  ```\n  (n0 x d0 x d1 x ...), (n1 x d0 x d1 x ...), ..., (n(T-1) x d0 x d1 x ...)\n  ```\n\nand concatenates them into a Tensor of shape:\n\n  ```(n0 + n1 + ... + n(T-1) x d0 x d1 x ...)```\n\nAll elements must have the same shape (excepting the first dimension)."
}
op {
  name: "TensorArrayGrad"
  input_arg {
    name: "handle"
    type: DT_STRING
    is_ref: true
  }
  input_arg {
    name: "flow_in"
    type: DT_FLOAT
  }
  output_arg {
    name: "grad_handle"
    type: DT_STRING
    is_ref: true
  }
  attr {
    name: "source"
    type: "string"
  }
  summary: "Creates a TensorArray for storing the gradients of values in the given handle."
  description: "If the given TensorArray gradient already exists, returns a reference to it.\n\nLocks the size of the original TensorArray by disabling its dynamic size flag.\n\n**A note about the input flow_in:**\n\nThe handle flow_in forces the execution of the gradient lookup to occur\nonly after certain other operations have occurred.  For example, when\nthe forward TensorArray is dynamically sized, writes to this TensorArray\nmay resize the object.  The gradient TensorArray is statically sized based\non the size of the forward TensorArray when this operation executes.\nFurthermore, the size of the forward TensorArray is frozen by this call.\nAs a result, the flow is used to ensure that the call to generate the gradient\nTensorArray only happens after all writes are executed.\n\nIn terms of e.g. python TensorArray sugar wrappers when using dynamically sized"
  is_stateful: true
}
op {
  name: "TensorArrayPack"
  input_arg {
    name: "handle"
    description: "The handle to a TensorArray."
    type: DT_STRING
    is_ref: true
  }
  input_arg {
    name: "flow_in"
    description: "A float scalar that enforces proper chaining of operations."
    type: DT_FLOAT
  }
  output_arg {
    name: "value"
    description: "All of the elements in the TensorArray, concatenated along a new\naxis (the new dimension 0)."
    type_attr: "dtype"
  }
  attr {
    name: "dtype"
    type: "type"
    description: "The type of the elem that is returned."
  }
  summary: "Pack the elements from the TensorArray into output `value`."
  description: "All elements must have the same shape."
}
op {
  name: "TensorArrayRead"
  input_arg {
    name: "handle"
    description: "The handle to a TensorArray."
    type: DT_STRING
    is_ref: true
  }
  input_arg {
    name: "index"
    type: DT_INT32
  }
  input_arg {
    name: "flow_in"
    description: "A float scalar that enforces proper chaining of operations."
    type: DT_FLOAT
  }
  output_arg {
    name: "value"
    description: "The tensor that is read from the TensorArray."
    type_attr: "dtype"
  }
  attr {
    name: "dtype"
    type: "type"
    description: "The type of the elem that is returned."
  }
  summary: "Read an element from the TensorArray into output `value`."
}
op {
  name: "TensorArraySize"
  input_arg {
    name: "handle"
    description: "The handle to a TensorArray (output of TensorArray or TensorArrayGrad)."
    type: DT_STRING
    is_ref: true
  }
  input_arg {
    name: "flow_in"
    description: "A float scalar that enforces proper chaining of operations."
    type: DT_FLOAT
  }
  output_arg {
    name: "size"
    description: "The current size of the TensorArray."
    type: DT_INT32
  }
  summary: "Get the current size of the TensorArray."
}
op {
  name: "TensorArraySplit"
  input_arg {
    name: "handle"
    description: "The handle to a TensorArray."
    type: DT_STRING
    is_ref: true
  }
  input_arg {
    name: "value"
    description: "The concatenated tensor to write to the TensorArray."
    type_attr: "T"
  }
  input_arg {
    name: "lengths"
    description: "The vector of lengths, how to split the rows of value into the\nTensorArray."
    type: DT_INT64
  }
  input_arg {
    name: "flow_in"
    description: "A float scalar that enforces proper chaining of operations."
    type: DT_FLOAT
  }
  output_arg {
    name: "flow_out"
    description: "A float scalar that enforces proper chaining of operations."
    type: DT_FLOAT
  }
  attr {
    name: "T"
    type: "type"
  }
  summary: "Split the data from the input value into TensorArray elements."
  description: "Assuming that `lengths` takes on values\n\n  ```(n0, n1, ..., n(T-1))```\n\nand that `value` has shape\n\n  ```(n0 + n1 + ... + n(T-1) x d0 x d1 x ...)```,\n\nthis splits values into a TensorArray with T tensors.\n\nTensorArray index t will be the subtensor of values with starting position\n\n  ```(n0 + n1 + ... + n(t-1), 0, 0, ...)```\n\nand having size\n\n  ```nt x d0 x d1 x ...```"
}
op {
  name: "TensorArrayUnpack"
  input_arg {
    name: "handle"
    description: "The handle to a TensorArray."
    type: DT_STRING
    is_ref: true
  }
  input_arg {
    name: "value"
    description: "The concatenated tensor to write to the TensorArray."
    type_attr: "T"
  }
  input_arg {
    name: "flow_in"
    description: "A float scalar that enforces proper chaining of operations."
    type: DT_FLOAT
  }
  output_arg {
    name: "flow_out"
    description: "A float scalar that enforces proper chaining of operations."
    type: DT_FLOAT
  }
  attr {
    name: "T"
    type: "type"
  }
  summary: "Unpack the data from the input value into TensorArray elements."
}
op {
  name: "TensorArrayWrite"
  input_arg {
    name: "handle"
    description: "The handle to a TensorArray."
    type: DT_STRING
    is_ref: true
  }
  input_arg {
    name: "index"
    description: "The position to write to inside the TensorArray."
    type: DT_INT32
  }
  input_arg {
    name: "value"
    description: "The tensor to write to the TensorArray."
    type_attr: "T"
  }
  input_arg {
    name: "flow_in"
    description: "A float scalar that enforces proper chaining of operations."
    type: DT_FLOAT
  }
  output_arg {
    name: "flow_out"
    description: "A float scalar that enforces proper chaining of operations."
    type: DT_FLOAT
  }
  attr {
    name: "T"
    type: "type"
  }
  summary: "Push an element onto the tensor_array."
}
op {
  name: "TextLineReader"
  output_arg {
    name: "reader_handle"
    description: "The handle to reference the Reader."
    type: DT_STRING
    is_ref: true
  }
  attr {
    name: "skip_header_lines"
    type: "int"
    default_value {
      i: 0
    }
    description: "Number of lines to skip from the beginning of every file."
  }
  attr {
    name: "container"
    type: "string"
    default_value {
      s: ""
    }
    description: "If non-empty, this reader is placed in the given container.\nOtherwise, a default container is used."
  }
  attr {
    name: "shared_name"
    type: "string"
    default_value {
      s: ""
    }
    description: "If non-empty, this reader is named in the given bucket\nwith this shared_name. Otherwise, the node name is used instead."
  }
  summary: "A Reader that outputs the lines of a file delimited by \'\\n\'."
  is_stateful: true
}
op {
  name: "ThreadUnsafeUnigramCandidateSampler"
  input_arg {
    name: "true_classes"
    description: "A batch_size * num_true matrix, in which each row contains the\nIDs of the num_true target_classes in the corresponding original label."
    type: DT_INT64
  }
  output_arg {
    name: "sampled_candidates"
    description: "A vector of length num_sampled, in which each element is\nthe ID of a sampled candidate."
    type: DT_INT64
  }
  output_arg {
    name: "true_expected_count"
    description: "A batch_size * num_true matrix, representing\nthe number of times each candidate is expected to occur in a batch\nof sampled candidates. If unique=true, then this is a probability."
    type: DT_FLOAT
  }
  output_arg {
    name: "sampled_expected_count"
    description: "A vector of length num_sampled, for each sampled\ncandidate representing the number of times the candidate is expected\nto occur in a batch of sampled candidates.  If unique=true, then this is a\nprobability."
    type: DT_FLOAT
  }
  attr {
    name: "num_true"
    type: "int"
    description: "Number of true labels per context."
    has_minimum: true
    minimum: 1
  }
  attr {
    name: "num_sampled"
    type: "int"
    description: "Number of candidates to randomly sample per batch."
    has_minimum: true
    minimum: 1
  }
  attr {
    name: "unique"
    type: "bool"
    description: "If unique is true, we sample with rejection, so that all sampled\ncandidates in a batch are unique. This requires some approximation to\nestimate the post-rejection sampling probabilities."
  }
  attr {
    name: "range_max"
    type: "int"
    description: "The sampler will sample integers from the interval [0, range_max)."
    has_minimum: true
    minimum: 1
  }
  attr {
    name: "seed"
    type: "int"
    default_value {
      i: 0
    }
    description: "If either seed or seed2 are set to be non-zero, the random number\ngenerator is seeded by the given seed.  Otherwise, it is seeded by a\nrandom seed."
  }
  attr {
    name: "seed2"
    type: "int"
    default_value {
      i: 0
    }
    description: "An second seed to avoid seed collision."
  }
  summary: "Generates labels for candidate sampling with a learned unigram distribution."
  description: "See explanations of candidate sampling and the data formats at\ngo/candidate-sampling.\n\nFor each batch, this op picks a single set of sampled candidate labels.\n\nThe advantages of sampling candidates per-batch are simplicity and the\npossibility of efficient dense matrix multiplication. The disadvantage is that\nthe sampled candidates must be chosen independently of the context and of the\ntrue labels."
}
op {
  name: "Tile"
  input_arg {
    name: "input"
    description: "1-D or higher."
    type_attr: "T"
  }
  input_arg {
    name: "multiples"
    description: "1-D. Length must be the same as the number of dimensions in `input`"
    type: DT_INT32
  }
  output_arg {
    name: "output"
    type_attr: "T"
  }
  attr {
    name: "T"
    type: "type"
  }
  summary: "Constructs a tensor by tiling a given tensor."
  description: "This operation creates a new tensor by replicating `input` `multiples` times.\nThe output tensor\'s i\'th dimension has `input.dims(i) * multiples[i]` elements,\nand the values of `input` are replicated `multiples[i]` times along the \'i\'th\ndimension. For example, tiling `[a b c d]` by `[2]` produces\n`[a b c d a b c d]`."
}
op {
  name: "TileGrad"
  input_arg {
    name: "input"
    type_attr: "T"
  }
  input_arg {
    name: "multiples"
    type: DT_INT32
  }
  output_arg {
    name: "output"
    type_attr: "T"
  }
  attr {
    name: "T"
    type: "type"
  }
  summary: "Returns the gradient of `Tile`."
  description: "Since `Tile` takes an input and repeats the input `multiples` times\nalong each dimension, `TileGrad` takes in `multiples` and aggregates\neach repeated tile of `input` into `output`."
  deprecation {
    version: 3
    explanation: "TileGrad has been replaced with reduce_sum"
  }
}
op {
  name: "TopK"
  input_arg {
    name: "input"
    description: "1-D or higher with last dimension at least `k`."
    type_attr: "T"
  }
  output_arg {
    name: "values"
    description: "The `k` largest elements along each last dimensional slice."
    type_attr: "T"
  }
  output_arg {
    name: "indices"
    description: "The indices of `values` within the last dimension of `input`."
    type: DT_INT32
  }
  attr {
    name: "k"
    type: "int"
    description: "Number of top elements to look for along the last dimension (along each\nrow for matrices)."
    has_minimum: true
  }
  attr {
    name: "sorted"
    type: "bool"
    default_value {
      b: true
    }
    description: "If true the resulting `k` elements will be sorted by the values in\ndescending order."
  }
  attr {
    name: "T"
    type: "type"
    allowed_values {
      list {
        type: DT_FLOAT
        type: DT_DOUBLE
        type: DT_INT32
        type: DT_INT64
        type: DT_UINT8
        type: DT_INT16
        type: DT_INT8
        type: DT_UINT16
        type: DT_HALF
      }
    }
  }
  summary: "Finds values and indices of the `k` largest elements for the last dimension."
  description: "If the input is a vector (rank-1), finds the `k` largest entries in the vector\nand outputs their values and indices as vectors.  Thus `values[j]` is the\n`j`-th largest entry in `input`, and its index is `indices[j]`.\n\nFor matrices (resp. higher rank input), computes the top `k` entries in each\nrow (resp. vector along the last dimension).  Thus,\n\n    values.shape = indices.shape = input.shape[:-1] + [k]\n\nIf two elements are equal, the lower-index element appears first.\n\nIf `k` varies dynamically, use `TopKV2` below."
  deprecation {
    version: 7
    explanation: "Use TopKV2 instead"
  }
}
op {
  name: "TopKV2"
  input_arg {
    name: "input"
    description: "1-D or higher with last dimension at least `k`."
    type_attr: "T"
  }
  input_arg {
    name: "k"
    description: "0-D.  Number of top elements to look for along the last dimension (along each\nrow for matrices)."
    type: DT_INT32
  }
  output_arg {
    name: "values"
    description: "The `k` largest elements along each last dimensional slice."
    type_attr: "T"
  }
  output_arg {
    name: "indices"
    description: "The indices of `values` within the last dimension of `input`."
    type: DT_INT32
  }
  attr {
    name: "sorted"
    type: "bool"
    default_value {
      b: true
    }
    description: "If true the resulting `k` elements will be sorted by the values in\ndescending order."
  }
  attr {
    name: "T"
    type: "type"
    allowed_values {
      list {
        type: DT_FLOAT
        type: DT_DOUBLE
        type: DT_INT32
        type: DT_INT64
        type: DT_UINT8
        type: DT_INT16
        type: DT_INT8
        type: DT_UINT16
        type: DT_HALF
      }
    }
  }
  summary: "Finds values and indices of the `k` largest elements for the last dimension."
  description: "If the input is a vector (rank-1), finds the `k` largest entries in the vector\nand outputs their values and indices as vectors.  Thus `values[j]` is the\n`j`-th largest entry in `input`, and its index is `indices[j]`.\n\nFor matrices (resp. higher rank input), computes the top `k` entries in each\nrow (resp. vector along the last dimension).  Thus,\n\n    values.shape = indices.shape = input.shape[:-1] + [k]\n\nIf two elements are equal, the lower-index element appears first.\n\nThis is the same as `TopK`, but takes `k` as in input rather than an attr."
}
op {
  name: "Transpose"
  input_arg {
    name: "x"
    type_attr: "T"
  }
  input_arg {
    name: "perm"
    type: DT_INT32
  }
  output_arg {
    name: "y"
    type_attr: "T"
  }
  attr {
    name: "T"
    type: "type"
  }
  summary: "Shuffle dimensions of x according to a permutation."
  description: "The output `y` has the same rank as `x`. The shapes of `x` and `y` satisfy:\n  `y.shape[i] == x.shape[perm[i]] for i in [0, 1, ..., rank(x) - 1]`"
}
op {
  name: "TruncatedNormal"
  input_arg {
    name: "shape"
    description: "The shape of the output tensor."
    type_attr: "T"
  }
  output_arg {
    name: "output"
    description: "A tensor of the specified shape filled with random truncated normal\nvalues."
    type_attr: "dtype"
  }
  attr {
    name: "seed"
    type: "int"
    default_value {
      i: 0
    }
    description: "If either `seed` or `seed2` are set to be non-zero, the random number\ngenerator is seeded by the given seed.  Otherwise, it is seeded by a\nrandom seed."
  }
  attr {
    name: "seed2"
    type: "int"
    default_value {
      i: 0
    }
    description: "A second seed to avoid seed collision."
  }
  attr {
    name: "dtype"
    type: "type"
    description: "The type of the output."
    allowed_values {
      list {
        type: DT_HALF
        type: DT_FLOAT
        type: DT_DOUBLE
      }
    }
  }
  attr {
    name: "T"
    type: "type"
    allowed_values {
      list {
        type: DT_INT32
        type: DT_INT64
      }
    }
  }
  summary: "Outputs random values from a truncated normal distribution."
  description: "The generated values follow a normal distribution with mean 0 and standard\ndeviation 1, except that values whose magnitude is more than 2 standard\ndeviations from the mean are dropped and re-picked."
  is_stateful: true
}
op {
  name: "UniformCandidateSampler"
  input_arg {
    name: "true_classes"
    description: "A batch_size * num_true matrix, in which each row contains the\nIDs of the num_true target_classes in the corresponding original label."
    type: DT_INT64
  }
  output_arg {
    name: "sampled_candidates"
    description: "A vector of length num_sampled, in which each element is\nthe ID of a sampled candidate."
    type: DT_INT64
  }
  output_arg {
    name: "true_expected_count"
    description: "A batch_size * num_true matrix, representing\nthe number of times each candidate is expected to occur in a batch\nof sampled candidates. If unique=true, then this is a probability."
    type: DT_FLOAT
  }
  output_arg {
    name: "sampled_expected_count"
    description: "A vector of length num_sampled, for each sampled\ncandidate representing the number of times the candidate is expected\nto occur in a batch of sampled candidates.  If unique=true, then this is a\nprobability."
    type: DT_FLOAT
  }
  attr {
    name: "num_true"
    type: "int"
    description: "Number of true labels per context."
    has_minimum: true
    minimum: 1
  }
  attr {
    name: "num_sampled"
    type: "int"
    description: "Number of candidates to randomly sample per batch."
    has_minimum: true
    minimum: 1
  }
  attr {
    name: "unique"
    type: "bool"
    description: "If unique is true, we sample with rejection, so that all sampled\ncandidates in a batch are unique. This requires some approximation to\nestimate the post-rejection sampling probabilities."
  }
  attr {
    name: "range_max"
    type: "int"
    description: "The sampler will sample integers from the interval [0, range_max)."
    has_minimum: true
    minimum: 1
  }
  attr {
    name: "seed"
    type: "int"
    default_value {
      i: 0
    }
    description: "If either seed or seed2 are set to be non-zero, the random number\ngenerator is seeded by the given seed.  Otherwise, it is seeded by a\nrandom seed."
  }
  attr {
    name: "seed2"
    type: "int"
    default_value {
      i: 0
    }
    description: "An second seed to avoid seed collision."
  }
  summary: "Generates labels for candidate sampling with a uniform distribution."
  description: "See explanations of candidate sampling and the data formats at\ngo/candidate-sampling.\n\nFor each batch, this op picks a single set of sampled candidate labels.\n\nThe advantages of sampling candidates per-batch are simplicity and the\npossibility of efficient dense matrix multiplication. The disadvantage is that\nthe sampled candidates must be chosen independently of the context and of the\ntrue labels."
}
op {
  name: "Unique"
  input_arg {
    name: "x"
    description: "1-D."
    type_attr: "T"
  }
  output_arg {
    name: "y"
    description: "1-D."
    type_attr: "T"
  }
  output_arg {
    name: "idx"
    description: "1-D."
    type: DT_INT32
  }
  attr {
    name: "T"
    type: "type"
  }
  summary: "Finds unique elements in a 1-D tensor."
  description: "This operation returns a tensor `y` containing all of the unique elements of `x`\nsorted in the same order that they occur in `x`. This operation also returns a\ntensor `idx` the same size as `x` that contains the index of each value of `x`\nin the unique output `y`. In other words:\n\n`y[idx[i]] = x[i] for i in [0, 1,...,rank(x) - 1]`\n\nFor example:\n\n```prettyprint\n# tensor \'x\' is [1, 1, 2, 4, 4, 4, 7, 8, 8]\ny, idx = unique(x)\ny ==> [1, 2, 4, 7, 8]\nidx ==> [0, 0, 1, 2, 2, 2, 3, 4, 4]\n```"
}
op {
  name: "UniqueWithCounts"
  input_arg {
    name: "x"
    description: "1-D."
    type_attr: "T"
  }
  output_arg {
    name: "y"
    description: "1-D."
    type_attr: "T"
  }
  output_arg {
    name: "idx"
    description: "1-D."
    type: DT_INT32
  }
  output_arg {
    name: "count"
    description: "1-D."
    type: DT_INT32
  }
  attr {
    name: "T"
    type: "type"
  }
  summary: "Finds unique elements in a 1-D tensor."
  description: "This operation returns a tensor `y` containing all of the unique elements of `x`\nsorted in the same order that they occur in `x`. This operation also returns a\ntensor `idx` the same size as `x` that contains the index of each value of `x`\nin the unique output `y`. Finally, it returns a third tensor `count` that\ncontains the count of each element of `y` in `x`. In other words:\n\n`y[idx[i]] = x[i] for i in [0, 1,...,rank(x) - 1]`\n\nFor example:\n\n```prettyprint\n# tensor \'x\' is [1, 1, 2, 4, 4, 4, 7, 8, 8]\ny, idx, count = unique_with_counts(x)\ny ==> [1, 2, 4, 7, 8]\nidx ==> [0, 0, 1, 2, 2, 2, 3, 4, 4]\ncount ==> [2, 1, 3, 1, 2]\n```"
}
op {
  name: "Unpack"
  input_arg {
    name: "value"
    description: "1-D or higher, with first dimension `num`."
    type_attr: "T"
  }
  output_arg {
    name: "output"
    description: "The list of tensors unpacked from `value`."
    type_attr: "T"
    number_attr: "num"
  }
  attr {
    name: "num"
    type: "int"
    has_minimum: true
  }
  attr {
    name: "T"
    type: "type"
  }
  summary: "Unpacks the outer dimension of a rank-`R` tensor into `num` rank-`(R-1)` tensors."
  description: "Unpacks `num` tensors from `value` by chipping it along the first dimension.\nThe i\'th tensor in `output` is the slice `value[i, ...]`. Each tensor in\n`output` has shape `value.shape[1:]`.\n\nThis is the opposite of `pack`."
}
op {
  name: "UnsortedSegmentSum"
  input_arg {
    name: "data"
    type_attr: "T"
  }
  input_arg {
    name: "segment_ids"
    description: "A 1-D tensor whose rank is equal to the rank of `data`\'s\nfirst dimension."
    type_attr: "Tindices"
  }
  input_arg {
    name: "num_segments"
    type: DT_INT32
  }
  output_arg {
    name: "output"
    description: "Has same shape as data, except for dimension 0 which\nhas size `num_segments`."
    type_attr: "T"
  }
  attr {
    name: "T"
    type: "type"
    allowed_values {
      list {
        type: DT_FLOAT
        type: DT_DOUBLE
        type: DT_INT32
        type: DT_INT64
        type: DT_UINT8
        type: DT_INT16
        type: DT_INT8
        type: DT_UINT16
        type: DT_HALF
      }
    }
  }
  attr {
    name: "Tindices"
    type: "type"
    allowed_values {
      list {
        type: DT_INT32
        type: DT_INT64
      }
    }
  }
  summary: "Computes the sum along segments of a tensor."
  description: "Read [the section on\nSegmentation](../../api_docs/python/math_ops.md#segmentation) for an explanation\nof segments.\n\nComputes a tensor such that\n\\\\(output_i = \\sum_j data_j\\\\) where sum is over `j` such\nthat `segment_ids[j] == i`. Unlike `SegmentSum`, `segment_ids`\nneed not be sorted and need not cover all values in the full\n  range of valid values.\n\nIf the sum is empty for a given segment ID `i`, `output[i] = 0`.\n\n`num_segments` should equal the number of distinct segment IDs.\n\n<div style=\"width:70%; margin:auto; margin-bottom:10px; margin-top:20px;\">\n<img style=\"width:100%\" src=\"../../images/UnsortedSegmentSum.png\" alt>\n</div>"
}
op {
  name: "Variable"
  output_arg {
    name: "ref"
    description: "A reference to the variable tensor."
    type_attr: "dtype"
    is_ref: true
  }
  attr {
    name: "shape"
    type: "shape"
    description: "The shape of the variable tensor."
  }
  attr {
    name: "dtype"
    type: "type"
    description: "The type of elements in the variable tensor."
  }
  attr {
    name: "container"
    type: "string"
    default_value {
      s: ""
    }
    description: "If non-empty, this variable is placed in the given container.\nOtherwise, a default container is used."
  }
  attr {
    name: "shared_name"
    type: "string"
    default_value {
      s: ""
    }
    description: "If non-empty, this variable is named in the given bucket\nwith this shared_name. Otherwise, the node name is used instead."
  }
  summary: "Holds state in the form of a tensor that persists across steps."
  description: "Outputs a ref to the tensor state so it may be read or modified.\nTODO(zhifengc/mrry): Adds a pointer to a more detail document\nabout sharing states in tensorflow."
  is_stateful: true
}
op {
  name: "Where"
  input_arg {
    name: "input"
    type: DT_BOOL
  }
  output_arg {
    name: "index"
    type: DT_INT64
  }
  summary: "Returns locations of true values in a boolean tensor."
  description: "This operation returns the coordinates of true elements in `input`. The\ncoordinates are returned in a 2-D tensor where the first dimension (rows)\nrepresents the number of true elements, and the second dimension (columns)\nrepresents the coordinates of the true elements. Keep in mind, the shape of\nthe output tensor can vary depending on how many true values there are in\n`input`. Indices are output in row-major order.\n\nFor example:\n\n```prettyprint\n# \'input\' tensor is [[True, False]\n#                    [True, False]]\n# \'input\' has two true values, so output has two coordinates.\n# \'input\' has rank of 2, so coordinates have two indices.\nwhere(input) ==> [[0, 0],\n                  [1, 0]]\n\n# `input` tensor is [[[True, False]\n#                     [True, False]]\n#                    [[False, True]\n#                     [False, True]]\n#                    [[False, False]\n#                     [False, True]]]\n# \'input\' has 5 true values, so output has 5 coordinates.\n# \'input\' has rank of 3, so coordinates have three indices.\nwhere(input) ==> [[0, 0, 0],\n                  [0, 1, 0],\n                  [1, 0, 1],\n                  [1, 1, 1],\n                  [2, 1, 1]]\n```"
}
op {
  name: "WholeFileReader"
  output_arg {
    name: "reader_handle"
    description: "The handle to reference the Reader."
    type: DT_STRING
    is_ref: true
  }
  attr {
    name: "container"
    type: "string"
    default_value {
      s: ""
    }
    description: "If non-empty, this reader is placed in the given container.\nOtherwise, a default container is used."
  }
  attr {
    name: "shared_name"
    type: "string"
    default_value {
      s: ""
    }
    description: "If non-empty, this reader is named in the given bucket\nwith this shared_name. Otherwise, the node name is used instead."
  }
  summary: "A Reader that outputs the entire contents of a file as a value."
  description: "To use, enqueue filenames in a Queue.  The output of ReaderRead will\nbe a filename (key) and the contents of that file (value)."
  is_stateful: true
}
op {
  name: "ZerosLike"
  input_arg {
    name: "x"
    description: "a tensor of type T."
    type_attr: "T"
  }
  output_arg {
    name: "y"
    description: "a tensor of the same shape and type as x but filled with zeros."
    type_attr: "T"
  }
  attr {
    name: "T"
    type: "type"
  }
  summary: "Returns a tensor of zeros with the same shape and type as x."
}
op {
  name: "Zeta"
  input_arg {
    name: "x"
    type_attr: "T"
  }
  input_arg {
    name: "q"
    type_attr: "T"
  }
  output_arg {
    name: "z"
    type_attr: "T"
  }
  attr {
    name: "T"
    type: "type"
    allowed_values {
      list {
        type: DT_FLOAT
        type: DT_DOUBLE
      }
    }
  }
  summary: "Compute the Hurwitz zeta function \\\\(\\zeta(x, q)\\\\)."
  description: "The Hurwitz zeta function is defined as:\n\n```\n\\zeta(x, q) = \\sum_{n=0}^{\\infty} (q + n)^{-x}\n```"
}<|MERGE_RESOLUTION|>--- conflicted
+++ resolved
@@ -3662,11 +3662,7 @@
         type: DT_DOUBLE
         type: DT_INT32
         type: DT_INT64
-<<<<<<< HEAD
-				type: DT_COMPLEX64
-=======
         type: DT_COMPLEX64
->>>>>>> 3354ab2e
       }
     }
   }
@@ -3694,11 +3690,7 @@
         type: DT_DOUBLE
         type: DT_INT32
         type: DT_INT64
-<<<<<<< HEAD
-				type: DT_COMPLEX64
-=======
         type: DT_COMPLEX64
->>>>>>> 3354ab2e
       }
     }
   }
