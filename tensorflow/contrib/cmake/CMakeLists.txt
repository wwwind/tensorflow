--- conflicted
+++ resolved
@@ -34,18 +34,16 @@
 option(tensorflow_ENABLE_SNAPPY_SUPPORT "Enable SNAPPY compression support" ON)
 option(tensorflow_DISABLE_EIGEN_FORCEINLINE "Disable forceinline, to speed up build on windows." OFF)
 
-<<<<<<< HEAD
-# enable SIMD instructions with MSVC, as AVX and SSE
 if (WIN32)
 SET(tensorflow_WIN_CPU_SIMD_OPTIONS "/arch:AVX" CACHE STRING "Enables CPU SIMD instructions")
 SET_PROPERTY(CACHE tensorflow_WIN_CPU_SIMD_OPTIONS PROPERTY STRINGS /arch:AVX) 
 endif()
-=======
+
 # SIMD, MKL and MKLDNN options
 option(tensorflow_WIN_CPU_SIMD_OPTIONS "Enables CPU SIMD instructions" OFF)
 option(tensorflow_ENABLE_MKL_SUPPORT "Enable Intel MKL support" OFF)
 option(tensorflow_ENABLE_MKLDNN_SUPPORT "Enable Intel MKLDNN support, requires MKL enabled" OFF)
->>>>>>> a734919f
+
 
 # GPU, CUDA and cuDNN options
 option(tensorflow_ENABLE_GPU "Enable GPU support" OFF)
