--- conflicted
+++ resolved
@@ -66,11 +66,7 @@
 7.  *Optional* preprocessing
 8.  Example queue
 
-<<<<<<< HEAD
-Note: This section discusses implementing input pipelines using the
-=======
 Warning: This section discusses implementing input pipelines using the
->>>>>>> f75a6b86
 queue-based APIs which can be cleanly replaced by the @{$datasets$Datasets API}.
 
 ### Filenames, shuffling, and epoch limits
